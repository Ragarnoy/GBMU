use crate::{
    utils::{register_from_state, trigger_interrupt, Mode},
    Config, InputType,
};
use egui::{CtxRef, Direction, Layout, Separator, Ui};
use gb_bus::{Address, Bus, Error, FileOperation, IORegArea};
use gb_clock::{Tick, Ticker};
use sdl2::event::Event;
use sdl2::keyboard::Scancode;
use std::collections::HashMap;
use std::iter::FromIterator;

#[derive(Debug)]
/// Translate events from keyboard input inputs for the gameboy.
pub struct Joypad {
    window_id: u32,
    input_map: HashMap<Scancode, InputType>,
    input_states: HashMap<InputType, bool>,
    listening: Option<InputType>,
    mode: Mode,
    reg_val: u8,
}

const DEFAULT_UP: Scancode = Scancode::Up;
const DEFAULT_DOWN: Scancode = Scancode::Down;
const DEFAULT_LEFT: Scancode = Scancode::Left;
const DEFAULT_RIGHT: Scancode = Scancode::Right;
const DEFAULT_START: Scancode = Scancode::Return;
const DEFAULT_SELECT: Scancode = Scancode::RShift;
const DEFAULT_B: Scancode = Scancode::B;
const DEFAULT_A: Scancode = Scancode::A;

impl Joypad {
    const INPUT_LIST: [InputType; 8] = [
        InputType::Up,
        InputType::Down,
        InputType::Left,
        InputType::Right,
        InputType::Start,
        InputType::Select,
        InputType::B,
        InputType::A,
    ];

    pub fn new(window_id: u32) -> Self {
        Joypad {
            window_id,
            input_map: HashMap::from_iter([
                (DEFAULT_UP, InputType::Up),
                (DEFAULT_DOWN, InputType::Down),
                (DEFAULT_LEFT, InputType::Left),
                (DEFAULT_RIGHT, InputType::Right),
                (DEFAULT_START, InputType::Start),
                (DEFAULT_SELECT, InputType::Select),
                (DEFAULT_B, InputType::B),
                (DEFAULT_A, InputType::A),
            ]),
            input_states: HashMap::from_iter([
                (InputType::Up, false),
                (InputType::Down, false),
                (InputType::Left, false),
                (InputType::Right, false),
                (InputType::Start, false),
                (InputType::Select, false),
                (InputType::B, false),
                (InputType::A, false),
            ]),
            listening: None,
            mode: Default::default(),
            reg_val: 0xff,
        }
    }

    pub fn from_config(window_id: u32, conf: Config) -> Self {
        Joypad {
            window_id,
            input_map: conf.mapping,
            input_states: HashMap::from_iter([
                (InputType::Up, false),
                (InputType::Down, false),
                (InputType::Left, false),
                (InputType::Right, false),
                (InputType::Start, false),
                (InputType::Select, false),
                (InputType::B, false),
                (InputType::A, false),
            ]),
            listening: None,
            mode: Default::default(),
            reg_val: 0xff,
        }
    }

    pub fn get_config(&self) -> Config {
        Config {
            mapping: self.input_map.clone(),
        }
    }

    fn set_input_map(&mut self, scancode: Scancode, input_type: InputType) {
        self.input_map.retain(|_, v| v != &input_type);
        self.input_map.insert(scancode, input_type);
    }

    /// Draw the ui to configure the inputs settings.
    pub fn settings(&mut self, ctx: &CtxRef) {
        egui::CentralPanel::default().show(ctx, |ui| {
            let height = ui.available_size().y;
            egui::ScrollArea::vertical()
                .max_height(height - 50.0)
                .show(ui, |ui| {
                    ui.set_height(height - 60.0);
                    for i_type in Self::INPUT_LIST.iter() {
                        ui.horizontal(|ui| {
                            if let Some(listened) = self.listening {
                                self.input_row(ui, i_type, &listened == i_type);
                            } else {
                                self.input_row(ui, i_type, false);
                            }
                        });
                    }
                });
            ui.vertical(|ui| {
                ui.vertical_centered(|ui| {
                    ui.add(Separator::default().horizontal().spacing(30.0));
                    if ui.button("reset   ⟲").clicked() {
                        self.listening = None;
                        self.input_map = HashMap::from_iter([
                            (DEFAULT_UP, InputType::Up),
                            (DEFAULT_DOWN, InputType::Down),
                            (DEFAULT_LEFT, InputType::Left),
                            (DEFAULT_RIGHT, InputType::Right),
                            (DEFAULT_START, InputType::Start),
                            (DEFAULT_SELECT, InputType::Select),
                            (DEFAULT_B, InputType::B),
                            (DEFAULT_A, InputType::A),
                        ]);
                    }
                });
            });
        });
    }

    fn input_row(&mut self, ui: &mut Ui, i_type: &InputType, force_empty: bool) {
        ui.columns(3, |ui| {
            ui[0].label(format!("{:?}:", i_type));
            ui[1].with_layout(
                Layout::centered_and_justified(Direction::LeftToRight),
                |ui| {
                    if force_empty {
                        ui.label("---");
                    } else {
                        match self
                            .input_map
                            .iter()
                            .find(|(_, map_val)| &i_type == map_val)
                        {
                            Some((code, _)) => ui.label(code.name()),
                            None => ui.label("---"),
                        };
                    }
                },
            );
            ui[2].with_layout(Layout::right_to_left(), |ui| {
                if !force_empty && ui.button("⚙").clicked() {
                    self.listening = Some(*i_type);
                } else if force_empty && ui.button("❌").clicked() {
                    self.listening = None;
                }
            });
        });
    }

    fn update_mapping(&mut self, scancode: &Option<Scancode>) {
        if let Some(scancode) = scancode {
            if let Some(listened) = self.listening {
                self.set_input_map(*scancode, listened);
                self.listening = None;
            }
        }
    }

    fn update_state(&mut self, scancode: &Option<Scancode>, state: bool) {
        if let Some(scancode) = scancode {
            if let Some(input_type) = self.input_map.get(scancode) {
                #[cfg(feature = "debug_state")]
                let mut changed = false;
                #[cfg(feature = "toggle_joypad")]
                if state {
                    self.input_states.insert(
                        *input_type,
                        !self.input_states.get(input_type).unwrap_or(&false),
                    );
                    #[cfg(feature = "debug_state")]
                    {
                        changed = true;
                    }
                }
                #[cfg(not(feature = "toggle_joypad"))]
                if self.input_states[input_type] != state {
                    self.input_states.insert(*input_type, state);
                    #[cfg(feature = "debug_state")]
                    {
                        changed = true;
                    }
                }
                #[cfg(feature = "debug_state")]
                if changed {
                    let reg = register_from_state(self.mode, self.input_states.iter());
                    log::debug!(
                        "change state: state={:08b}, mode={:9?}, key={:5?}, pressed={}",
                        reg,
                        self.mode,
                        input_type,
                        state,
                    )
                }
            }
        }
    }

    /// Every event from the sdl2 should be sent to the joypad so it can keeps its inputs state updated.
    pub fn send_event(&mut self, event: &Event) {
        match event {
            Event::KeyDown {
                window_id,
                scancode,
                ..
            } => {
                if window_id == &self.window_id {
                    self.update_state(scancode, true);
                }
            }
            Event::KeyUp {
                window_id,
                scancode,
                ..
            } => {
                self.update_mapping(scancode);
                if window_id == &self.window_id {
                    self.update_state(scancode, false);
                }
            }
            _ => {}
        }
    }
}

<<<<<<< HEAD
impl FileOperation<IORegArea> for Joypad {
    fn write(&mut self, v: u8, addr: Box<dyn Address<IORegArea>>) -> Result<(), Error> {
        match addr.area_type() {
            IORegArea::Joy => {
=======
impl<A> FileOperation<A, IORegArea> for Joypad
where
    u16: From<A>,
    A: Address<IORegArea>,
{
    fn write(&mut self, v: u8, addr: A) -> Result<(), Error> {
        match (addr.area_type(), addr.get_address()) {
            (IORegArea::Controller, 0x00) => {
>>>>>>> cd274dd8
                let v = !v & 0b0011_0000;
                self.mode = Mode::from(v);
                Ok(())
            }
            _ => Err(Error::SegmentationFault(addr.into())),
        }
    }

<<<<<<< HEAD
    fn read(&self, addr: Box<dyn Address<IORegArea>>) -> Result<u8, Error> {
        match addr.area_type() {
            IORegArea::Joy => Ok(self.reg_val),
=======
    fn read(&self, addr: A) -> Result<u8, Error> {
        match (addr.area_type(), addr.get_address()) {
            (IORegArea::Controller, 0x00) => Ok(self.reg_val),
>>>>>>> cd274dd8
            _ => Err(Error::SegmentationFault(addr.into())),
        }
    }
}

impl Ticker for Joypad {
    fn cycle_count(&self) -> Tick {
        Tick::MCycle
    }

    fn tick(&mut self, addr_bus: &mut dyn Bus<u8>) {
        macro_rules! fedge_detector {
            ($old: expr, $new: expr, $mask: literal) => {
                ($old & $mask) > ($new & $mask)
            };
        }

        let new_reg = register_from_state(self.mode, self.input_states.iter());

        if fedge_detector!(self.reg_val, new_reg, 0b1)
            || fedge_detector!(self.reg_val, new_reg, 0b10)
            || fedge_detector!(self.reg_val, new_reg, 0b100)
        {
            trigger_interrupt(addr_bus);
        }
        self.reg_val = new_reg;
    }
}<|MERGE_RESOLUTION|>--- conflicted
+++ resolved
@@ -246,21 +246,14 @@
     }
 }
 
-<<<<<<< HEAD
-impl FileOperation<IORegArea> for Joypad {
-    fn write(&mut self, v: u8, addr: Box<dyn Address<IORegArea>>) -> Result<(), Error> {
-        match addr.area_type() {
-            IORegArea::Joy => {
-=======
 impl<A> FileOperation<A, IORegArea> for Joypad
 where
     u16: From<A>,
     A: Address<IORegArea>,
 {
     fn write(&mut self, v: u8, addr: A) -> Result<(), Error> {
-        match (addr.area_type(), addr.get_address()) {
-            (IORegArea::Controller, 0x00) => {
->>>>>>> cd274dd8
+        match addr.area_type() {
+            IORegArea::Joy => {
                 let v = !v & 0b0011_0000;
                 self.mode = Mode::from(v);
                 Ok(())
@@ -269,15 +262,9 @@
         }
     }
 
-<<<<<<< HEAD
-    fn read(&self, addr: Box<dyn Address<IORegArea>>) -> Result<u8, Error> {
+    fn read(&self, addr: A) -> Result<u8, Error> {
         match addr.area_type() {
             IORegArea::Joy => Ok(self.reg_val),
-=======
-    fn read(&self, addr: A) -> Result<u8, Error> {
-        match (addr.area_type(), addr.get_address()) {
-            (IORegArea::Controller, 0x00) => Ok(self.reg_val),
->>>>>>> cd274dd8
             _ => Err(Error::SegmentationFault(addr.into())),
         }
     }
