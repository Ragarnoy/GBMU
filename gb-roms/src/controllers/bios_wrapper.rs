use super::Bios;
use gb_bus::{Address, Area, Error, FileOperation, IORegArea};
use std::{cell::RefCell, rc::Rc};

pub struct BiosWrapper {
    bios: Rc<RefCell<Bios>>,
    mbc: Rc<RefCell<dyn FileOperation<Area>>>,
    bios_enabling_reg: u8,
}

impl BiosWrapper {
    pub fn new(bios: Rc<RefCell<Bios>>, mbc: Rc<RefCell<dyn FileOperation<Area>>>) -> Self {
        Self {
            bios,
            mbc,
            bios_enabling_reg: 0,
        }
    }

    fn bios_enabled(&self) -> bool {
        self.bios_enabling_reg == 0
<<<<<<< HEAD
    }

    fn read_bios(&self, address: Box<dyn Address<Area>>) -> Result<u8, Error> {
        self.bios.borrow().read(address)
    }

    fn read_mbc(&self, address: Box<dyn Address<Area>>) -> Result<u8, Error> {
        self.mbc.borrow().read(address)
    }

    fn write_bios(&self, v: u8, address: Box<dyn Address<Area>>) -> Result<(), Error> {
        self.bios.borrow_mut().write(v, address)
    }

    fn write_mbc(&self, v: u8, address: Box<dyn Address<Area>>) -> Result<(), Error> {
        self.mbc.borrow_mut().write(v, address)
=======
>>>>>>> b19d9449
    }
}

impl FileOperation<Area> for BiosWrapper {
    fn read(&self, address: Box<dyn Address<Area>>) -> Result<u8, Error> {
        let addr = address.get_address();
        if self.bios_enabled() && addr < self.bios.borrow().container.len() {
            self.read_bios(address)
        } else {
            self.read_mbc(address)
        }
    }

    fn write(&mut self, v: u8, address: Box<dyn Address<Area>>) -> Result<(), Error> {
        let addr = address.get_address();
        if self.bios_enabled() && addr < self.bios.borrow().container.len() {
            self.write_bios(v, address)
        } else {
            self.write_mbc(v, address)
        }
    }
}

impl FileOperation<IORegArea> for BiosWrapper {
    fn read(&self, address: Box<dyn Address<IORegArea>>) -> Result<u8, Error> {
        let addr: u16 = address.into();
        if addr == 0 {
            Ok(self.bios_enabling_reg)
        } else {
            Err(Error::BusError(addr))
        }
    }

    fn write(&mut self, v: u8, address: Box<dyn Address<IORegArea>>) -> Result<(), Error> {
        let addr: u16 = address.into();
        if addr == 0 {
            self.bios_enabling_reg = v;
            Ok(())
        } else {
            Err(Error::BusError(addr))
        }
    }
}

#[cfg(test)]
mod test {
    use super::{Address, Area, BiosWrapper, Error, FileOperation, IORegArea};

    #[test]
    fn overlap() {
        use crate::controllers::bios;
        use gb_bus::{address::Address, generic::CharDevice};
        use std::{cell::RefCell, rc::Rc};

        let mbc_value = 42;

        let bios = bios::dmg_bios();
        let bios = Rc::new(RefCell::new(bios));

        let mbc = Rc::new(RefCell::new(CharDevice(mbc_value)));

        let mut wrapper = BiosWrapper {
            bios,
            mbc: mbc.clone(),
            bios_enabling_reg: 0,
        };

        assert_eq!(
            wrapper.read(Box::new(Address::from_offset(Area::Rom, 0x42, 0))),
            Ok(234),
            "ensure we're able to read the bios"
        );

        assert_eq!(
            mbc.borrow().0,
            mbc_value,
            "ensure mbc is correctly initialised"
        );
        assert_eq!(
            wrapper.read(Box::new(Address::from_offset(Area::Rom, 0x1000, 0))),
            Ok(mbc_value),
            "ensure when we read outside of the bios size, we fallback to reading the rom"
        );

        let mbc_value = 69;
        assert_eq!(
            wrapper.write(
                mbc_value,
                Box::new(Address::from_offset(Area::Rom, 0x1000, 0))
            ),
            Ok(()),
            "ensure when we write outside of the bios size, we fallback to writing to the rom"
        );
        assert_eq!(mbc.borrow().0, mbc_value);
    }
}<|MERGE_RESOLUTION|>--- conflicted
+++ resolved
@@ -19,7 +19,6 @@
 
     fn bios_enabled(&self) -> bool {
         self.bios_enabling_reg == 0
-<<<<<<< HEAD
     }
 
     fn read_bios(&self, address: Box<dyn Address<Area>>) -> Result<u8, Error> {
@@ -36,8 +35,6 @@
 
     fn write_mbc(&self, v: u8, address: Box<dyn Address<Area>>) -> Result<(), Error> {
         self.mbc.borrow_mut().write(v, address)
-=======
->>>>>>> b19d9449
     }
 }
 
@@ -84,7 +81,7 @@
 
 #[cfg(test)]
 mod test {
-    use super::{Address, Area, BiosWrapper, Error, FileOperation, IORegArea};
+    use super::{Area, BiosWrapper, FileOperation};
 
     #[test]
     fn overlap() {
@@ -94,7 +91,7 @@
 
         let mbc_value = 42;
 
-        let bios = bios::dmg_bios();
+        let bios = bios::dmg();
         let bios = Rc::new(RefCell::new(bios));
 
         let mbc = Rc::new(RefCell::new(CharDevice(mbc_value)));
