--- conflicted
+++ resolved
@@ -1,10 +1,7 @@
 pub mod bios;
 pub mod mbc1;
-<<<<<<< HEAD
 pub mod mbc2;
-=======
 pub mod mbc3;
->>>>>>> a3d867c7
 pub mod mbc5;
 pub mod rom_only;
 
