--- conflicted
+++ resolved
@@ -15,18 +15,9 @@
 use config::Config;
 
 use context::Context;
-<<<<<<< HEAD
-use game::Game;
-#[cfg(feature = "audio")]
-use gb_apu::{OUTPUT_CHANNELS_NB, SAMPLES_PER_FRAME, SAMPLE_RATE};
-use gb_dbg::debugger::options::DebuggerOptions;
-use gb_dbg::debugger::{Debugger, DebuggerBuilder};
-use gb_lcd::{render, window::GBWindow};
-=======
 use custom_event::CustomEvent;
 use gb_lcd::{GBPixels, PseudoWindow};
 use gb_ppu::{GB_SCREEN_HEIGHT, GB_SCREEN_WIDTH};
->>>>>>> 325a467a
 use logger::init_logger;
 use pixels::Error;
 use winit::{
@@ -114,84 +105,6 @@
     })
 }
 
-<<<<<<< HEAD
-fn init_gbmu<const WIDTH: usize, const HEIGHT: usize>(
-    config: &config::Config,
-) -> (
-    Context<WIDTH, HEIGHT>,
-    Option<Game>,
-    Debugger<Game>,
-    sdl2::EventPump,
-) {
-    let (sdl_context, video_subsystem, event_pump) =
-        gb_lcd::init().expect("Error while initializing LCD");
-
-    let bar_pixels_size = GBWindow::dots_to_pixels(&video_subsystem, render::MENU_BAR_SIZE)
-        .expect("Error while computing bar size");
-    let mut gb_window = GBWindow::new(
-        "GBMU",
-        (
-            render::SCREEN_WIDTH as u32,
-            render::SCREEN_HEIGHT as u32 + bar_pixels_size,
-        ),
-        true,
-        &video_subsystem,
-    )
-    .expect("Error while building main window");
-    let (width, height) = gb_window.sdl_window().size();
-
-    gb_window
-        .sdl_window_mut()
-        .set_minimum_size(width, height)
-        .expect("Failed to configure main window");
-
-    let display = render::RenderImage::with_bar_size(bar_pixels_size as f32);
-
-    let joypad = Rc::new(RefCell::new(match settings::load() {
-        Some(conf) => gb_joypad::Joypad::from_config(gb_window.sdl_window().id(), conf),
-        None => {
-            log::warn!("No settings found, using default input configuration");
-            let tmp = gb_joypad::Joypad::new(gb_window.sdl_window().id());
-            settings::save(tmp.get_config());
-            tmp
-        }
-    }));
-
-    #[cfg(feature = "audio")]
-    let audio_subsystem = sdl_context.audio().expect("Failed to init audio subsystem");
-
-    #[cfg(feature = "audio")]
-    let desired_spec = AudioSpecDesired {
-        freq: Some(SAMPLE_RATE as i32),
-        channels: Some(OUTPUT_CHANNELS_NB as u8),
-        samples: Some(SAMPLES_PER_FRAME as u16),
-    };
-
-    #[cfg(feature = "audio")]
-    let audio_queue = audio_subsystem
-        .open_queue::<f32, _>(None, &desired_spec)
-        .expect("Failed to init audio queue");
-    #[cfg(feature = "audio")]
-    audio_queue.resume();
-    #[cfg(feature = "audio")]
-    let audio_queue = Rc::new(RefCell::new(audio_queue));
-
-    let game_context: Option<Game> = config.rom.as_ref().and_then(|romname| {
-        load_game(
-            &romname,
-            joypad.clone(),
-            config.debug,
-            #[cfg(feature = "audio")]
-            audio_queue.clone(),
-            #[cfg(feature = "cgb")]
-            config.mode,
-        )
-    });
-
-    let dbg_options = DebuggerOptions {
-        breakpoints: config.breakpoints.clone(),
-        ..Default::default()
-=======
 fn init<const WIDTH: u32, const HEIGHT: u32>(
     _config: &Config,
 ) -> Result<(EventLoop<CustomEvent>, GBPixels), Error> {
@@ -204,7 +117,6 @@
             .with_min_inner_size(size)
             .build(&event_loop)
             .expect("cannot build main window")
->>>>>>> 325a467a
     };
 
     let main_window = GBPixels::new::<WIDTH, HEIGHT>(main_window)?;
