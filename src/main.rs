mod config;
mod constant;
mod context;
mod custom_event;
mod game;
mod image;
mod logger;
mod path;
#[cfg(any(feature = "time_frame", feature = "debug_fps"))]
mod time_frame;
mod ui;
mod windows;

<<<<<<< HEAD
use clap::StructOpt;
use config::Config;
=======
use clap::Parser;

#[cfg(feature = "cgb")]
use config::Mode;
>>>>>>> f6382b90
use context::Context;
use custom_event::CustomEvent;
use gb_lcd::{GBPixels, PseudoWindow};
use gb_ppu::{GB_SCREEN_HEIGHT, GB_SCREEN_WIDTH};
use logger::init_logger;
<<<<<<< HEAD
use pixels::Error;
use winit::{
    dpi::LogicalSize,
    event::Event,
    event_loop::{ControlFlow, EventLoop, EventLoopWindowTarget},
    window::WindowBuilder,
};

const WIDTH: u32 = GB_SCREEN_WIDTH as u32;
const HEIGHT: u32 = GB_SCREEN_HEIGHT as u32;

fn main() -> Result<(), Error> {
=======
use std::{
    cell::RefCell,
    rc::Rc,
    time::{Duration, Instant},
};
use windows::Windows;

fn main() {
>>>>>>> f6382b90
    #[cfg(feature = "cgb")]
    let mut config: Config = Config::parse();
    #[cfg(not(feature = "cgb"))]
    let config: Config = Config::parse();
    init_logger(config.log_level);

    let (event_loop, main_window) = init::<WIDTH, HEIGHT>(&config)?;
    let event_loop_proxy = event_loop.create_proxy();
    let mut context = Context::new(main_window, config, event_loop_proxy);
    let mut render_time = std::time::Instant::now();

    event_loop.run(move |event, event_loop, control_flow| match event {
        Event::NewEvents(_) => {
            render_time = std::time::Instant::now();
        }
<<<<<<< HEAD
        Event::WindowEvent { window_id, event } => {
            context.process_window_event(window_id, event);
=======
        ui::draw_egui(
            &mut context,
            #[cfg(feature = "cgb")]
            &mut cfg,
            #[cfg(feature = "debug_fps")]
            render_time_frame.fps(),
        );
        context
            .windows
            .main
            .end_frame()
            .expect("Fail at the end for the main window");

        if let Some(ref mut game) = game {
            if let Some(ref mut dgb_wind) = context.windows.debug {
                dgb_wind
                    .start_frame()
                    .expect("Fail at the start for the debug window");
                #[cfg(not(feature = "time_frame"))]
                debugger.draw(dgb_wind.egui_ctx(), game, None);
                #[cfg(feature = "time_frame")]
                debugger.draw(
                    dgb_wind.egui_ctx(),
                    game,
                    Some((&"time frame", &time_frame_stat)),
                );
                dgb_wind
                    .end_frame()
                    .expect("Fail at the end for the debug window");
                if let Some(flow) = debugger.updated_flow_status(game) {
                    game.update_scheduled_stop(flow);
                }
            }
>>>>>>> f6382b90
        }
        Event::UserEvent(event) => {
            handle_custom_event(&mut context, event, event_loop, control_flow)
        }
        Event::RedrawRequested(window_id) => {
            if context
                .redraw(window_id)
                .map_err(|e| log::error!("fail to redraw window {window_id:?}: {e}"))
                .is_err()
            {
                *control_flow = ControlFlow::Exit;
            }
        }
        Event::LoopDestroyed => {
            log::info!("bye bye");
        }
        Event::MainEventsCleared => {
            if let Some(ref mut game) = context.game {
                while game.cycle() {
                    if let Some(status) = context
                        .debugger_ctx
                        .as_mut()
                        .and_then(|ctx| ctx.debugger.updated_flow_status(game))
                    {
                        game.update_scheduled_stop(status);
                    }
                }
<<<<<<< HEAD
                if let Some(ref mut ctx) = context.debugger_ctx {
                    ctx.window.request_redraw();
                    if let Some(status) = ctx.debugger.updated_flow_status(game) {
                        game.update_scheduled_stop(status);
=======
                #[cfg(feature = "cgb")]
                CustomEvent::ChangedMode(wanted_mode) =>
                {
                    #[cfg(feature = "cgb")]
                    if let Some(ref game_ctx) = game {
                        if (wanted_mode == &Mode::Color) != game_ctx.cgb_mode {
                            game = load_game(
                                game_ctx.romname.clone(),
                                context.joypad.clone(),
                                cfg.debug,
                                Some(*wanted_mode),
                            )
                        }
>>>>>>> f6382b90
                    }
                }
            }
            context.main_window.window.request_redraw();
            if let Some(ref keybindings) = context.keybindings_ctx {
                keybindings.window.request_redraw();
            }
        }
        Event::RedrawEventsCleared => {
            let elapsed = render_time.elapsed();
            if control_flow != &ControlFlow::Exit {
                if elapsed < constant::TARGET_FRAME_DURATION {
                    let time_to_sleep = constant::TARGET_FRAME_DURATION - elapsed;
                    *control_flow =
                        ControlFlow::WaitUntil(std::time::Instant::now() + time_to_sleep);
                    std::thread::sleep(time_to_sleep);
                } else {
                    *control_flow = ControlFlow::Poll;
                }
            }
        }
        Event::Resumed | Event::Suspended | Event::DeviceEvent { .. } => {
            // log::debug!("ignore event {event:?}");
        }
    })
}

fn init<const WIDTH: u32, const HEIGHT: u32>(
    _config: &Config,
) -> Result<(EventLoop<CustomEvent>, GBPixels), Error> {
    let event_loop = EventLoop::with_user_event();
    let main_window = {
        let size = LogicalSize::new(WIDTH as f64, HEIGHT as f64);
        WindowBuilder::new()
            .with_title(constant::APP_NAME)
            .with_inner_size(size)
            .with_min_inner_size(size)
            .build(&event_loop)
            .expect("cannot build main window")
    };

    let main_window = GBPixels::new::<WIDTH, HEIGHT>(main_window)?;

    Ok((event_loop, main_window))
}

fn handle_custom_event(
    context: &mut Context,
    event: CustomEvent,
    event_loop: &EventLoopWindowTarget<CustomEvent>,
    control_flow: &mut ControlFlow,
) {
    match event {
        CustomEvent::Quit => *control_flow = ControlFlow::Exit,
        CustomEvent::LoadFile(file) => context.load(file),
        CustomEvent::OpenWindow(window_type) => context.open_window(window_type, event_loop),
        CustomEvent::CloseWindow(window_type) => context.close_window(window_type),
    }
}<|MERGE_RESOLUTION|>--- conflicted
+++ resolved
@@ -11,21 +11,16 @@
 mod ui;
 mod windows;
 
-<<<<<<< HEAD
 use clap::StructOpt;
 use config::Config;
-=======
-use clap::Parser;
 
 #[cfg(feature = "cgb")]
 use config::Mode;
->>>>>>> f6382b90
 use context::Context;
 use custom_event::CustomEvent;
 use gb_lcd::{GBPixels, PseudoWindow};
 use gb_ppu::{GB_SCREEN_HEIGHT, GB_SCREEN_WIDTH};
 use logger::init_logger;
-<<<<<<< HEAD
 use pixels::Error;
 use winit::{
     dpi::LogicalSize,
@@ -38,16 +33,6 @@
 const HEIGHT: u32 = GB_SCREEN_HEIGHT as u32;
 
 fn main() -> Result<(), Error> {
-=======
-use std::{
-    cell::RefCell,
-    rc::Rc,
-    time::{Duration, Instant},
-};
-use windows::Windows;
-
-fn main() {
->>>>>>> f6382b90
     #[cfg(feature = "cgb")]
     let mut config: Config = Config::parse();
     #[cfg(not(feature = "cgb"))]
@@ -63,44 +48,8 @@
         Event::NewEvents(_) => {
             render_time = std::time::Instant::now();
         }
-<<<<<<< HEAD
         Event::WindowEvent { window_id, event } => {
             context.process_window_event(window_id, event);
-=======
-        ui::draw_egui(
-            &mut context,
-            #[cfg(feature = "cgb")]
-            &mut cfg,
-            #[cfg(feature = "debug_fps")]
-            render_time_frame.fps(),
-        );
-        context
-            .windows
-            .main
-            .end_frame()
-            .expect("Fail at the end for the main window");
-
-        if let Some(ref mut game) = game {
-            if let Some(ref mut dgb_wind) = context.windows.debug {
-                dgb_wind
-                    .start_frame()
-                    .expect("Fail at the start for the debug window");
-                #[cfg(not(feature = "time_frame"))]
-                debugger.draw(dgb_wind.egui_ctx(), game, None);
-                #[cfg(feature = "time_frame")]
-                debugger.draw(
-                    dgb_wind.egui_ctx(),
-                    game,
-                    Some((&"time frame", &time_frame_stat)),
-                );
-                dgb_wind
-                    .end_frame()
-                    .expect("Fail at the end for the debug window");
-                if let Some(flow) = debugger.updated_flow_status(game) {
-                    game.update_scheduled_stop(flow);
-                }
-            }
->>>>>>> f6382b90
         }
         Event::UserEvent(event) => {
             handle_custom_event(&mut context, event, event_loop, control_flow)
@@ -128,26 +77,10 @@
                         game.update_scheduled_stop(status);
                     }
                 }
-<<<<<<< HEAD
                 if let Some(ref mut ctx) = context.debugger_ctx {
                     ctx.window.request_redraw();
                     if let Some(status) = ctx.debugger.updated_flow_status(game) {
                         game.update_scheduled_stop(status);
-=======
-                #[cfg(feature = "cgb")]
-                CustomEvent::ChangedMode(wanted_mode) =>
-                {
-                    #[cfg(feature = "cgb")]
-                    if let Some(ref game_ctx) = game {
-                        if (wanted_mode == &Mode::Color) != game_ctx.cgb_mode {
-                            game = load_game(
-                                game_ctx.romname.clone(),
-                                context.joypad.clone(),
-                                cfg.debug,
-                                Some(*wanted_mode),
-                            )
-                        }
->>>>>>> f6382b90
                     }
                 }
             }
