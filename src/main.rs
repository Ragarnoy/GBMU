--- conflicted
+++ resolved
@@ -13,16 +13,12 @@
 
 use clap::Parser;
 
-<<<<<<< HEAD
-use context::{Context, Game};
-#[cfg(feature = "audio")]
-use gb_apu::BUFFER_SIZE;
-=======
 #[cfg(feature = "cgb")]
 use config::Mode;
 use context::Context;
 use game::Game;
->>>>>>> f6382b90
+#[cfg(feature = "audio")]
+use gb_apu::BUFFER_SIZE;
 use gb_dbg::debugger::options::DebuggerOptions;
 use gb_dbg::debugger::{Debugger, DebuggerBuilder};
 use gb_lcd::{render, window::GBWindow};
@@ -146,13 +142,9 @@
                     game = load_game(
                         filename,
                         context.joypad.clone(),
-<<<<<<< HEAD
-                        opts.debug,
+                        cfg.debug,
                         #[cfg(feature = "audio")]
                         context.audio_queue.clone(),
-=======
-                        cfg.debug,
->>>>>>> f6382b90
                         #[cfg(feature = "cgb")]
                         cfg.mode,
                     )
@@ -161,13 +153,9 @@
                     game = load_game(
                         file,
                         context.joypad.clone(),
-<<<<<<< HEAD
-                        opts.debug,
+                        cfg.debug,
                         #[cfg(feature = "audio")]
                         context.audio_queue.clone(),
-=======
-                        cfg.debug,
->>>>>>> f6382b90
                         #[cfg(feature = "cgb")]
                         cfg.mode,
                     )
@@ -198,6 +186,8 @@
                                 game_ctx.romname.clone(),
                                 context.joypad.clone(),
                                 cfg.debug,
+                                #[cfg(feature = "audio")]
+                                context.audio_queue.clone(),
                                 Some(*wanted_mode),
                             )
                         }
@@ -281,7 +271,6 @@
         }
     }));
 
-<<<<<<< HEAD
     #[cfg(feature = "audio")]
     let audio_subsystem = sdl_context.audio().expect("Failed to init audio subsystem");
 
@@ -301,20 +290,13 @@
     #[cfg(feature = "audio")]
     let audio_queue = Rc::new(RefCell::new(audio_queue));
 
-    let game_context: Option<Game> = opts.rom.as_ref().and_then(|romname| {
-        load_game(
-            &romname,
-            joypad.clone(),
-            opts.debug,
-            #[cfg(feature = "audio")]
-            audio_queue.clone(),
-=======
     let game_context: Option<Game> = config.rom.as_ref().and_then(|romname| {
         load_game(
             &romname,
             joypad.clone(),
             config.debug,
->>>>>>> f6382b90
+            #[cfg(feature = "audio")]
+            audio_queue.clone(),
             #[cfg(feature = "cgb")]
             config.mode,
         )
