mod constant;
mod context;
mod custom_event;
mod event;
mod logger;
mod settings;
#[cfg(any(feature = "time_frame", feature = "debug_fps"))]
mod time_frame;
mod ui;
mod windows;

use clap::Parser;

use context::{Context, Game};
use gb_dbg::debugger::options::DebuggerOptions;
use gb_dbg::debugger::{Debugger, DebuggerBuilder};
use gb_lcd::{render, window::GBWindow};
use logger::init_logger;
use std::cell::RefCell;
use std::rc::Rc;
use std::time::{Duration, Instant};
use windows::Windows;

// const TARGET_FPS_X10: u64 = 597;    // the true value
const TARGET_FPS_X10: u64 = 600;

#[derive(Parser, Debug)]
#[clap(version = "0.1")]
struct Opts {
    #[clap(short = 'l', long = "log", help = "change log level", possible_values = &["trace", "debug", "info", "warn", "error", "off"])]
    #[cfg_attr(not(debug_assertions), clap(default_value = "warn"))]
    #[cfg_attr(debug_assertions, clap(default_value = "debug"))]
    log_level: log::LevelFilter,

    #[clap(help = "rom file to be loaded by the gameboy")]
    rom: Option<String>,

    #[clap(
        long = "breakpoint",
        short = 'b',
        help = "create and enable breakpoints at the start of the rom\n\
        breakpoints must be specified in the following format:\n\
        ./gbmu -b \"PC == 0050\" -b \"AF == 0010\" ...",
        multiple_occurrences = true,
        multiple_values = false,
        requires = "rom"
    )]
    breakpoints: Vec<String>,
    #[clap(
        long = "debug",
        short = 'd',
        help = "enable debug mode at the start of the rom",
        requires = "rom"
    )]
    debug: bool,
}

fn main() {
    let opts: Opts = Opts::parse();
    #[cfg(feature = "time_frame")]
    let mut time_frame_stat = time_frame::TimeStat::default();
    #[cfg(any(feature = "time_frame", feature = "debug_fps"))]
    let mut render_time_frame = time_frame::TimeStat::default();
    let frame_duration_target = Duration::from_nanos(10_000_000_000 / TARGET_FPS_X10);
    init_logger(opts.log_level);

    let (mut context, mut game, mut debugger, mut event_pump) = init_gbmu(&opts);

    'running: loop {
        let now_render = Instant::now();
        context
            .windows
            .main
            .start_frame()
            .expect("Fail at the start for the main window");
        if let Some(ref mut game) = game {
            #[cfg(feature = "time_frame")]
            let now = Instant::now();
            while game.cycle() {
                if let Some(flow) = debugger.updated_flow_status(game) {
                    game.update_scheduled_stop(flow);
                }
            }
            #[cfg(feature = "time_frame")]
            {
                let time = now.elapsed();
                time_frame_stat.add_sample(time);
                log::info!(
                    "frame computed: current={}ms stat={}",
                    time.as_millis(),
                    time_frame_stat
                );
            }
            game.draw(&mut context);
        }
        let events = ui::draw_egui(&mut context);
        context
            .windows
            .main
            .end_frame()
            .expect("Fail at the end for the main window");

        if let Some(ref mut game) = game {
            if let Some(ref mut dgb_wind) = context.windows.debug {
                dgb_wind
                    .start_frame()
                    .expect("Fail at the start for the debug window");
                #[cfg(not(feature = "debug_fps"))]
                debugger.draw(dgb_wind.egui_ctx(), game, None);
                #[cfg(feature = "debug_fps")]
                debugger.draw(dgb_wind.egui_ctx(), game, Some(render_time_frame.fps()));
                dgb_wind
                    .end_frame()
                    .expect("Fail at the end for the debug window");
                if let Some(flow) = debugger.updated_flow_status(game) {
                    game.update_scheduled_stop(flow);
                }
            }
        }
        if debugger.reset_triggered {
            game = opts
                .rom
                .as_ref()
                .and_then(|romname| load_game(romname, context.joypad.clone(), true));
            debugger.reset();
        }
        if let Some(ref mut input_wind) = context.windows.input {
            input_wind
                .start_frame()
                .expect("Fail at the start for the input window");
            context.joypad.borrow_mut().settings(input_wind.egui_ctx());
            input_wind
                .end_frame()
                .expect("Fail at the end for the input window");
        }

        #[cfg(feature = "debug_render")]
        ui::draw_ppu_debug_ui(&mut context, &mut game);

        for event in events.into_iter() {
            use custom_event::CustomEvent;

            match event {
                CustomEvent::LoadFile(file) => {
                    game = load_game(file, context.joypad.clone(), opts.debug)
                }
                #[cfg(feature = "save_state")]
                CustomEvent::SaveState(file) => {
                    if let Some(ref game) = game {
                        game.save_state(&file);
                    } else {
                        log::warn!("no game context present, retry after loading a ROM");
                    }
                }
                #[cfg(feature = "save_state")]
                CustomEvent::LoadState(file) => {
                    if let Some(ref mut game) = game {
<<<<<<< HEAD
                        game.load_state_file(&file);
=======
                        game.load_save_file(&file);
>>>>>>> fdd75311
                    } else {
                        log::warn!("no game context to load the state into");
                    }
                }
            }
        }

        if std::ops::ControlFlow::Break(()) == event::process_event(&mut context, &mut event_pump) {
            break 'running;
        }

        let mut time = now_render.elapsed();
        while time < frame_duration_target {
            let diff = frame_duration_target - time;
            if diff.as_micros() > 500 {
                std::thread::sleep(diff - Duration::from_micros(100));
            }
            time = now_render.elapsed();
        }

        #[cfg(any(feature = "time_frame", feature = "debug_fps"))]
        {
            render_time_frame.add_sample(time);
            #[cfg(feature = "time_frame")]
            log::info!(
                "frame rendered: current={}ms stat={}",
                time.as_millis(),
                render_time_frame
            );
        }
    }
    log::info!("quitting");
}

fn init_gbmu<const WIDTH: usize, const HEIGHT: usize>(
    opts: &Opts,
) -> (
    Context<WIDTH, HEIGHT>,
    Option<Game>,
    Debugger<Game>,
    sdl2::EventPump,
) {
    let (sdl_context, video_subsystem, event_pump) =
        gb_lcd::init().expect("Error while initializing LCD");

    let bar_pixels_size = GBWindow::dots_to_pixels(&video_subsystem, render::MENU_BAR_SIZE)
        .expect("Error while computing bar size");
    let mut gb_window = GBWindow::new(
        "GBMU",
        (
            render::SCREEN_WIDTH as u32,
            render::SCREEN_HEIGHT as u32 + bar_pixels_size,
        ),
        true,
        &video_subsystem,
    )
    .expect("Error while building main window");
    let (width, height) = gb_window.sdl_window().size();

    gb_window
        .sdl_window_mut()
        .set_minimum_size(width, height)
        .expect("Failed to configure main window");

    let display = render::RenderImage::with_bar_size(bar_pixels_size as f32);

    let joypad = Rc::new(RefCell::new(match settings::load() {
        Some(conf) => gb_joypad::Joypad::from_config(gb_window.sdl_window().id(), conf),
        None => {
            log::warn!("No settings found, using default input configuration");
            let tmp = gb_joypad::Joypad::new(gb_window.sdl_window().id());
            settings::save(tmp.get_config());
            tmp
        }
    }));

    let game_context: Option<Game> = opts
        .rom
        .as_ref()
        .and_then(|romname| load_game(&romname, joypad.clone(), opts.debug));

    let dbg_options = DebuggerOptions {
        breakpoints: opts.breakpoints.clone(),
        ..Default::default()
    };
    let dbg = DebuggerBuilder::new().with_options(dbg_options).build();

    let windows = Windows {
        main: gb_window,
        debug: if opts.debug && game_context.is_some() {
            Some(ui::new_debug_window(&video_subsystem))
        } else {
            None
        },
        input: None,
        #[cfg(feature = "debug_render")]
        tilemap: None,
        #[cfg(feature = "debug_render")]
        tilesheet: None,
        #[cfg(feature = "debug_render")]
        oam: None,
    };

    (
        Context {
            sdl: sdl_context,
            video: video_subsystem,
            display,
            joypad,
            windows,
            #[cfg(feature = "debug_render")]
            debug_render: false,
        },
        game_context,
        dbg,
        event_pump,
    )
}

fn load_game<P: AsRef<std::path::Path>>(
    rompath: P,
    joypad: std::rc::Rc<std::cell::RefCell<gb_joypad::Joypad>>,
    stopped: bool,
) -> Option<Game> {
    Game::new(&rompath, joypad, stopped).map_or_else(
        |e| {
            log::error!(
                "while creating game context for {:?}: {:?}",
                rompath.as_ref(),
                e
            );
            None
        },
        Option::Some,
    )
}<|MERGE_RESOLUTION|>--- conflicted
+++ resolved
@@ -155,11 +155,7 @@
                 #[cfg(feature = "save_state")]
                 CustomEvent::LoadState(file) => {
                     if let Some(ref mut game) = game {
-<<<<<<< HEAD
-                        game.load_state_file(&file);
-=======
                         game.load_save_file(&file);
->>>>>>> fdd75311
                     } else {
                         log::warn!("no game context to load the state into");
                     }
