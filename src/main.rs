<<<<<<< HEAD
mod logger;
=======
mod context;
mod event;
>>>>>>> cee2f41f
mod settings;
mod ui;

#[cfg(feature = "debug_render")]
use sdl2::keyboard::Scancode;

use context::{Context, Windows};
use gb_dbg::*;
use gb_lcd::{render, window::GBWindow};
use gb_ppu::PPU;
use logger::init_logger;

pub struct Memory {
    pub memory: Vec<u8>,
}

impl Default for Memory {
    fn default() -> Self {
        Self {
            memory: vec![0xFFu8; u16::MAX as usize],
        }
    }
}

impl dbg_interfaces::MemoryDebugOperations for Memory {
    fn read(&self, index: u16) -> u8 {
        *self.memory.get(index as usize).unwrap()
    }
}

fn main() {
    init_logger();

    let (sdl_context, video_subsystem, mut event_pump) =
        gb_lcd::init().expect("Error while initializing LCD");

    let bar_pixels_size = GBWindow::dots_to_pixels(&video_subsystem, render::MENU_BAR_SIZE)
        .expect("Error while computing bar size");
    let mut gb_window = GBWindow::new(
        "GBMU",
        (
            render::SCREEN_WIDTH as u32,
            render::SCREEN_HEIGHT as u32 + bar_pixels_size,
        ),
        true,
        &video_subsystem,
    )
    .expect("Error while building main window");
    let (width, height) = gb_window.sdl_window().size();

    gb_window
        .sdl_window_mut()
        .set_minimum_size(width, height)
        .expect("Failed to configure main window");

    let display = render::RenderImage::with_bar_size(bar_pixels_size as f32);
    let mut ppu = PPU::new();

    let joypad = match settings::load() {
        Some(conf) => gb_joypad::Joypad::from_config(gb_window.sdl_window().id(), conf),
        None => {
            log::warn!("No settings found, using default input configuration");
            let tmp = gb_joypad::Joypad::new(gb_window.sdl_window().id());
            settings::save(tmp.get_config());
            tmp
        }
    };

    #[cfg(feature = "debug_render")]
    let mut debug = false;

    let windows = Windows {
        main: gb_window,
        debug: None,
        input: None,
    };
    let mut context = Context {
        sdl: sdl_context,
        video: video_subsystem,
        display,
        joypad,
        windows,
    };
    'running: loop {
        context
            .windows
            .main
            .start_frame()
            .expect("Fail at the start for the main window");

        // render is updated just before drawing for now but we might want to change that later
        ppu.compute();
        context.display.update_render(ppu.pixels());
        // emulation render here
        context.display.draw();

        // set ui logic here
        ui::draw_egui(
            &mut context.windows.main,
            &mut context.windows.debug,
            &context.video,
            &mut context.windows.input,
        );
        context
            .windows
            .main
            .end_frame()
            .expect("Fail at the end for the main window");

        if let Some(ref mut dgb_wind) = context.windows.debug {
            dgb_wind
                .start_frame()
                .expect("Fail at the start for the debug window");
            // dbg_app.draw(dgb_wind.egui_ctx());
            // Regression for now
            dgb_wind
                .end_frame()
                .expect("Fail at the end for the debug window");
        }

        if let Some(ref mut input_wind) = context.windows.input {
            input_wind
                .start_frame()
                .expect("Fail at the start for the input window");
            context.joypad.settings(input_wind.egui_ctx());
            input_wind
                .end_frame()
                .expect("Fail at the end for the input window");
        }

        if std::ops::ControlFlow::Break(()) == event::process_event(&mut context, &mut event_pump) {
            break 'running;
        }
        // std::thread::sleep(::std::time::Duration::new(0, 1_000_000_000u32 / 60));
    }
    log::info!("quitting");
}<|MERGE_RESOLUTION|>--- conflicted
+++ resolved
@@ -1,9 +1,6 @@
-<<<<<<< HEAD
-mod logger;
-=======
 mod context;
 mod event;
->>>>>>> cee2f41f
+mod logger;
 mod settings;
 mod ui;
 
