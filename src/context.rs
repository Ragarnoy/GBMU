--- conflicted
+++ resolved
@@ -51,11 +51,9 @@
     emulation_stopped: bool,
     cycle_count: usize,
     #[cfg(feature = "save_state")]
-<<<<<<< HEAD
     hram: Rc<RefCell<SimpleRW<0x80>>>,
-=======
+    #[cfg(feature = "save_state")]
     wram: Rc<RefCell<WorkingRam>>,
->>>>>>> 541c0de7
 }
 
 #[derive(Debug)]
@@ -180,11 +178,9 @@
             emulation_stopped: stopped,
             cycle_count: 0,
             #[cfg(feature = "save_state")]
-<<<<<<< HEAD
             hram,
-=======
+            #[cfg(feature = "save_state")]
             wram,
->>>>>>> 541c0de7
         })
     }
 
@@ -356,19 +352,25 @@
     }
 
     #[cfg(feature = "save_state")]
-<<<<<<< HEAD
-    fn load_state(&mut self, state: SaveState) -> Result<(), anyhow::Error> {
-        self.load_hram(state.hram)?;
-        self.cpu.registers = state.cpu_regs;
-=======
     fn load_state(&mut self, state: SaveState) -> anyhow::Result<()> {
         self.load_cpu_state(state.cpu_regs, state.cpu_io_regs)?;
         self.load_wram(state.working_ram)?;
+        self.load_hram(state.hram)?;
 
         self.mbc.borrow_mut().load(state.mbcs)?;
         Ok(())
     }
->>>>>>> 541c0de7
+
+    #[cfg(feature = "save_state")]
+    fn load_hram(&mut self, hram: Vec<u8>) -> anyhow::Result<()> {
+        let hram = SimpleRW::try_from(hram)
+            .map_err(|size| anyhow::anyhow!("Failed to load HRAM, invalid size {:x}", size))?;
+        let hram = Rc::new(RefCell::new(hram));
+        self.addr_bus.hram = hram.clone();
+        self.hram = hram;
+
+        Ok(())
+    }
 
     #[cfg(feature = "save_state")]
     fn load_cpu_state(
@@ -381,25 +383,7 @@
         let mut io_bus = self.io_bus.borrow_mut();
         #[cfg(feature = "cgb")]
         {
-<<<<<<< HEAD
-            let cpu_io = Rc::new(RefCell::new(state.cpu_io_regs));
-            self.cpu.io_regs = cpu_io.clone();
-            let io_bus = {
-                let mut builder = IORegBusBuilder::from(self.io_bus.take());
-                #[cfg(feature = "cgb")]
-                {
-                    builder.with_area(IORegArea::Key1, cpu_io.clone());
-                }
-                builder.with_area(IORegArea::IF, cpu_io.clone());
-                builder.build()
-            };
-            let io_bus = Rc::new(RefCell::new(io_bus));
-            self.addr_bus.io_reg = io_bus.clone();
-            self.addr_bus.ie_reg = cpu_io;
-            self.io_bus = io_bus;
-=======
             io_bus.with_area(IORegArea::Key1, cpu_io.clone());
->>>>>>> 541c0de7
         }
         io_bus.with_area(IORegArea::IF, cpu_io.clone());
 
@@ -417,16 +401,6 @@
             .borrow_mut()
             .with_area(IORegArea::Svbk, wram.clone());
         self.wram = wram;
-        Ok(())
-    }
-
-    #[cfg(feature = "save_state")]
-    fn load_hram(&mut self, hram: Vec<u8>) -> anyhow::Result<()> {
-        let hram = SimpleRW::try_from(hram)
-            .map_err(|size| anyhow::anyhow!("Failed to load HRAM, invalid size {:x}", size))?;
-        let hram = Rc::new(RefCell::new(hram));
-        self.addr_bus.hram = hram.clone();
-        self.hram = hram;
         Ok(())
     }
 }
@@ -765,11 +739,8 @@
     pub cpu_regs: gb_cpu::registers::Registers,
     pub cpu_io_regs: gb_cpu::io_registers::IORegisters,
     pub mbcs: GenericState<Full>,
-<<<<<<< HEAD
     pub hram: Vec<u8>,
-=======
     pub working_ram: WorkingRam,
->>>>>>> 541c0de7
 }
 
 #[cfg(feature = "save_state")]
@@ -780,11 +751,8 @@
             cpu_regs: context.cpu.registers,
             cpu_io_regs: *context.cpu.io_regs.borrow(),
             mbcs: context.mbc.borrow().save(),
-<<<<<<< HEAD
             hram: context.hram.borrow().save(),
-=======
             working_ram: context.wram.borrow().clone(),
->>>>>>> 541c0de7
         }
     }
 }