--- conflicted
+++ resolved
@@ -5,17 +5,12 @@
 };
 use gb_clock::Clock;
 use gb_cpu::cpu::Cpu;
-<<<<<<< HEAD
 use gb_dbg::{
     dbg_interfaces::{
-        DebugOperations, MemoryDebugOperations, RegisterDebugOperations, RegisterMap, RegisterValue,
+        CpuRegs, DebugOperations, IORegs, MemoryDebugOperations, PpuRegs, RegisterDebugOperations,
+        RegisterMap, RegisterValue,
     },
     until::Until,
-=======
-use gb_dbg::dbg_interfaces::{
-    CpuRegs, DebugOperations, IORegs, MemoryDebugOperations, PpuRegs, RegisterDebugOperations,
-    RegisterMap, RegisterValue,
->>>>>>> 96c64b4d
 };
 use gb_dma::Dma;
 use gb_joypad::Joypad;
