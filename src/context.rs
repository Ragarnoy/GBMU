use gb_bus::{generic::SimpleRW, AddressBus, Bus, IORegBus, Lock, WorkingRam};
use gb_clock::{cycles, Clock};
use gb_cpu::cpu::Cpu;
use gb_dbg::dbg_interfaces::AudioRegs;
use gb_dbg::{
    dbg_interfaces::{
        CpuRegs, DebugOperations, IORegs, MemoryDebugOperations, PpuRegs, RegisterDebugOperations,
        RegisterMap, RegisterValue,
    },
    until::Until,
};
use gb_dma::Dma;
use gb_joypad::Joypad;
use gb_lcd::{
    render::{RenderImage, SCREEN_HEIGHT, SCREEN_WIDTH},
    window::GBWindow,
};
use gb_ppu::Ppu;
use gb_roms::{
    controllers::{bios, generate_rom_controller, BiosWrapper, MbcController},
    header::AutoSave,
    Header,
};
use gb_timer::Timer;
use std::collections::HashMap;
use std::{cell::RefCell, ops::DerefMut, rc::Rc};

pub struct Context<const WIDTH: usize, const HEIGHT: usize> {
    pub sdl: sdl2::Sdl,
    pub video: sdl2::VideoSubsystem,
    pub windows: Windows,
    pub display: RenderImage<WIDTH, HEIGHT>,
    pub joypad: Rc<RefCell<Joypad>>,
}

pub struct Windows {
    pub main: GBWindow,
    pub debug: Option<GBWindow>,
    pub input: Option<GBWindow>,
}

pub struct Game {
    pub romname: String,
    pub header: Header,
    pub auto_save: Option<AutoSave>,
    pub mbc: Rc<RefCell<MbcController>>,
    pub cpu: Rc<RefCell<Cpu>>,
    pub ppu: Ppu,
    pub clock: Clock,
    pub io_bus: Rc<RefCell<IORegBus>>,
    pub timer: Rc<RefCell<Timer>>,
    pub dma: Rc<RefCell<Dma>>,
    pub joypad: Rc<RefCell<Joypad>>,
    pub addr_bus: AddressBus,
    scheduled_stop: Option<ScheduledStop>,
    emulation_stopped: bool,
    cycle_count: usize,
}

#[derive(Debug)]
enum ScheduledStop {
    /// Schedule a stop after `usize` step
    Step(usize),
    /// Schedule a stop after `usize` frame
    Frame(usize),
    /// Schedule a stop after `time` delay
    Timeout(std::time::Instant, std::time::Duration),
}

impl Game {
    pub fn new(
        romname: String,
        joypad: Rc<RefCell<Joypad>>,
        stopped: bool,
    ) -> Result<Game, anyhow::Error> {
        use std::{fs::File, io::Seek};

        let mut file = File::open(romname.clone())?;
        let header = Header::from_file(&mut file)?;

        log::debug!("header: {:?}", header);

        file.rewind()?;
        let mbc = generate_rom_controller(file, header.clone())?;
        let mbc = Rc::new(RefCell::new(mbc));

        let ppu = Ppu::new();
        let ppu_mem = Rc::new(RefCell::new(ppu.memory()));
        let ppu_reg = Rc::new(RefCell::new(ppu.registers()));
        let cpu = Rc::new(RefCell::new(Cpu::default()));
        let wram = Rc::new(RefCell::new(WorkingRam::new(false)));
        let timer = Rc::new(RefCell::new(Timer::default()));
        let bios = Rc::new(RefCell::new(bios::dmg()));
        let bios_wrapper = Rc::new(RefCell::new(BiosWrapper::new(bios, mbc.clone())));
        let dma = Rc::new(RefCell::new(Dma::new()));

        let io_bus = Rc::new(RefCell::new(IORegBus {
            controller: joypad.clone(),
            communication: Rc::new(RefCell::new(SimpleRW::<2>::default())), // We don't handle communication
            div_timer: timer.clone(),
            tima: timer.clone(),
            tma: timer.clone(),
            tac: timer.clone(),
            sound: Rc::new(RefCell::new(SimpleRW::<0x17>::default())), // We don't handle sound
            waveform_ram: Rc::new(RefCell::new(SimpleRW::<0xF>::default())), // We don't handle sound
            lcd: ppu_reg.clone(),
            oam_dma: dma.clone(),
            vram_bank: ppu_reg.clone(),
            boot_rom: bios_wrapper.clone(),
            vram_dma: Rc::new(RefCell::new(SimpleRW::<6>::default())), // TODO: link the part that handle the DMA
            bg_obj_palettes: ppu_reg,
            wram_bank: wram.clone(),
            interrupt_flag: cpu.clone(),
        }));

        let bus = AddressBus {
            rom: bios_wrapper,
            vram: ppu_mem.clone(),
            ext_ram: mbc.clone(),
            ram: wram.clone(),
            eram: wram,
            oam: ppu_mem,
            io_reg: io_bus.clone(),
            hram: Rc::new(RefCell::new(SimpleRW::<0x80>::default())),

            ie_reg: cpu.clone(),
            area_locks: HashMap::new(),
        };

        Ok(Self {
            romname,
            header: header.clone(),
            auto_save: header.cartridge_type.auto_save_type(),
            mbc,
            cpu,
            ppu,
            clock: Clock::default(),
            io_bus,
            timer,
            dma,
            joypad,
            addr_bus: bus,
            scheduled_stop: None,
            emulation_stopped: stopped,
            cycle_count: 0,
        })
    }

    pub fn cycle(&mut self) -> bool {
        if !self.emulation_stopped {
            let frame_not_finished = cycles!(
                self.clock,
                &mut self.addr_bus,
                self.cpu.borrow_mut().deref_mut(),
                &mut self.ppu,
                self.timer.borrow_mut().deref_mut(),
                self.joypad.borrow_mut().deref_mut(),
                self.dma.borrow_mut().deref_mut()
            );
            self.cycle_count += 1;
            self.check_scheduled_stop(!frame_not_finished);
            frame_not_finished
        } else {
            false
        }
    }

    fn check_scheduled_stop(&mut self, frame_ended: bool) {
        if let Some(ref mut scheduled) = self.scheduled_stop {
            log::trace!(
                "check for stop, scheduled={:?}, framed_ended={}",
                scheduled,
                frame_ended
            );
            match scheduled {
                ScheduledStop::Step(count) => {
                    if *count == 1 {
                        self.emulation_stopped = true;
                        self.scheduled_stop = None;
                    } else {
                        *count -= 1;
                    }
                }
                ScheduledStop::Frame(count) => {
                    if frame_ended {
                        if *count == 1 {
                            self.emulation_stopped = true;
                            self.scheduled_stop = None;
                        } else {
                            *count -= 1;
                        }
                    }
                }
                ScheduledStop::Timeout(instant, timeout) => {
                    if &instant.elapsed() > timeout {
                        self.emulation_stopped = true;
                        self.scheduled_stop = None;
                    }
                }
            }
        }
    }

    pub fn draw(&self, context: &mut Context<SCREEN_WIDTH, SCREEN_HEIGHT>) {
        context.display.update_render(self.ppu.pixels());
        context.display.draw();
    }

    pub fn update_scheduled_stop(&mut self, flow: std::ops::ControlFlow<Until>) {
        use std::ops::ControlFlow::{Break, Continue};
        match flow {
            Continue(()) => {
                self.emulation_stopped = false;
                self.scheduled_stop = None;
            }
            Break(Until::Null | Until::Step(0) | Until::Frame(0) | Until::Second(0)) => {
                self.emulation_stopped = true;
                self.scheduled_stop = None;
            }
            Break(Until::Step(count)) => {
                self.emulation_stopped = false;
                self.scheduled_stop = Some(ScheduledStop::Step(count));
            }
            Break(Until::Frame(count)) => {
                self.emulation_stopped = false;
                self.scheduled_stop = Some(ScheduledStop::Frame(count));
            }
            Break(Until::Second(count)) => {
                self.emulation_stopped = false;
                self.scheduled_stop = Some(ScheduledStop::Timeout(
                    std::time::Instant::now(),
                    std::time::Duration::from_secs(count.try_into().unwrap_or_else(|e| {
                        log::error!("cannot convert {}_usize to u64: {:?}", count, e);
                        1_u64
                    })),
                ));
            }
        }
    }
}

<<<<<<< HEAD
impl Drop for Game {
    fn drop(&mut self) {
        if self.auto_save == Some(AutoSave::Ram) || self.auto_save == Some(AutoSave::RamTimer) {
            use anyhow::Error;
            use std::path::Path;

            let rom_path = Path::new(&self.romname);
            let rom_fmt_name = rom_path
                .file_stem()
                .map_or_else(
                    || self.romname.clone(),
                    |filename| filename.to_string_lossy().to_string(),
                )
                .replace(" ", "-")
                .to_lowercase();
            {
                use core::ops::Deref;
                use rmp_serde::encode::write_named;
                use std::fs::OpenOptions;

                let filename = format!("/tmp/gbmu/{}-game-save.msgpack", rom_fmt_name);
                match OpenOptions::new()
                    .create(true)
                    .write(true)
                    .open(&filename)
                    .map_err(Error::from)
                    .and_then(|mut file| {
                        write_named(&mut file, self.mbc.borrow().deref()).map_err(Error::from)
                    }) {
                    Ok(_) => log::info!("successfuly save mbc data to {}", filename),
                    Err(e) => {
                        log::error!("failed to save mbc data to {}, got error: {}", filename, e)
                    }
                }
            }
        }
    }
}

impl DebugOperations for Game {}
=======
impl DebugOperations for Game {
    fn cycle(&self) -> usize {
        self.cycle_count
    }
}
>>>>>>> 93c93953

impl MemoryDebugOperations for Game {
    fn read(&self, index: u16) -> u8 {
        self.addr_bus
            .read(index, Some(Lock::Debugger))
            .unwrap_or_else(|err| {
                log::error!("[DBG-OPS] bus read error at {}: {:?}", index, err);
                0xff
            })
    }
}

macro_rules! read_bus_reg {
    ($type:expr, $bus:expr, $addr:expr) => {
        RegisterMap($type, read_bus_reg!($bus, $addr))
    };

    ($bus:expr, $addr:expr) => {
        $bus.read($addr, Some(Lock::Debugger))
            .unwrap_or(0xffu8)
            .into()
    };
}

impl RegisterDebugOperations for Game {
    fn cpu_get(&self, key: CpuRegs) -> RegisterValue {
        match key {
            CpuRegs::AF => self.cpu.borrow().registers.af.into(),
            CpuRegs::BC => self.cpu.borrow().registers.bc.into(),
            CpuRegs::DE => self.cpu.borrow().registers.de.into(),
            CpuRegs::HL => self.cpu.borrow().registers.hl.into(),
            CpuRegs::SP => self.cpu.borrow().registers.sp.into(),
            CpuRegs::PC => self.cpu.borrow().registers.pc.into(),
        }
    }

    fn ppu_get(&self, key: PpuRegs) -> RegisterValue {
        use gb_bus::io_reg_constant::{
            PPU_BGP, PPU_CONTROL, PPU_DMA, PPU_LY, PPU_LYC, PPU_OBP0, PPU_OBP1, PPU_SCX, PPU_SCY,
            PPU_STATUS, PPU_WX, PPU_WY,
        };

        match key {
            PpuRegs::Control => read_bus_reg!(self.addr_bus, PPU_CONTROL),
            PpuRegs::Status => read_bus_reg!(self.addr_bus, PPU_STATUS),
            PpuRegs::Scy => read_bus_reg!(self.addr_bus, PPU_SCY),
            PpuRegs::Scx => read_bus_reg!(self.addr_bus, PPU_SCX),
            PpuRegs::Ly => read_bus_reg!(self.addr_bus, PPU_LY),
            PpuRegs::Lyc => read_bus_reg!(self.addr_bus, PPU_LYC),
            PpuRegs::Dma => read_bus_reg!(self.addr_bus, PPU_DMA),
            PpuRegs::Bgp => read_bus_reg!(self.addr_bus, PPU_BGP),
            PpuRegs::Obp0 => read_bus_reg!(self.addr_bus, PPU_OBP0),
            PpuRegs::Obp1 => read_bus_reg!(self.addr_bus, PPU_OBP1),
            PpuRegs::Wy => read_bus_reg!(self.addr_bus, PPU_WY),
            PpuRegs::Wx => read_bus_reg!(self.addr_bus, PPU_WX),
        }
    }

    fn io_get(&self, key: IORegs) -> RegisterValue {
        use gb_bus::io_reg_constant::{
            IO_BOOTROM, IO_DIV, IO_IE, IO_IF, IO_JOY, IO_SERIALBYTE, IO_SERIALCTL, IO_TAC, IO_TIMA,
            IO_TMA,
        };

        match key {
            // joypad regs
            IORegs::Joy => read_bus_reg!(self.addr_bus, IO_JOY),
            // serial regs
            IORegs::SerialByte => read_bus_reg!(self.addr_bus, IO_SERIALBYTE),
            IORegs::SerialCtl => read_bus_reg!(self.addr_bus, IO_SERIALCTL),
            // Timer regs
            IORegs::Div => read_bus_reg!(self.addr_bus, IO_DIV),
            IORegs::Tima => read_bus_reg!(self.addr_bus, IO_TIMA),
            IORegs::Tma => read_bus_reg!(self.addr_bus, IO_TMA),
            IORegs::Tac => read_bus_reg!(self.addr_bus, IO_TAC),
            // cpu int regs
            IORegs::If => read_bus_reg!(self.addr_bus, IO_IF),
            IORegs::Ie => read_bus_reg!(self.addr_bus, IO_IE),
            // Boot ROM
            IORegs::BootRom => read_bus_reg!(self.addr_bus, IO_BOOTROM),
        }
    }

    fn audio_get(&self, key: AudioRegs) -> RegisterValue {
        use gb_bus::io_reg_constant::{
            AUD_A3TOGGLE, AUD_AF1, AUD_AF2, AUD_AF3, AUD_AF4, AUD_CHANNEL_CTL, AUD_CTL1, AUD_CTL2,
            AUD_CTL3, AUD_CTL4, AUD_ENV1, AUD_ENV2, AUD_FS1, AUD_MAP, AUD_OUTPUT_MAP, AUD_PWM1,
            AUD_PWM2, AUD_PWM3, AUD_PWM4, AUD_VOL3, AUD_VOL4, AUD_WAVE,
        };

        match key {
            AudioRegs::Fs1 => read_bus_reg!(self.addr_bus, AUD_FS1),
            AudioRegs::Pwm1 => read_bus_reg!(self.addr_bus, AUD_PWM1),
            AudioRegs::Env1 => read_bus_reg!(self.addr_bus, AUD_ENV1),
            AudioRegs::Af1 => read_bus_reg!(self.addr_bus, AUD_AF1),
            AudioRegs::Ctl1 => read_bus_reg!(self.addr_bus, AUD_CTL1),
            AudioRegs::Pwm2 => read_bus_reg!(self.addr_bus, AUD_PWM2),
            AudioRegs::Env2 => read_bus_reg!(self.addr_bus, AUD_ENV2),
            AudioRegs::Af2 => read_bus_reg!(self.addr_bus, AUD_AF2),
            AudioRegs::Ctl2 => read_bus_reg!(self.addr_bus, AUD_CTL2),
            AudioRegs::A3Toggle => read_bus_reg!(self.addr_bus, AUD_A3TOGGLE),
            AudioRegs::Pwm3 => read_bus_reg!(self.addr_bus, AUD_PWM3),
            AudioRegs::Vol3 => read_bus_reg!(self.addr_bus, AUD_VOL3),
            AudioRegs::Af3 => read_bus_reg!(self.addr_bus, AUD_AF3),
            AudioRegs::Ctl3 => read_bus_reg!(self.addr_bus, AUD_CTL3),
            AudioRegs::Pwm4 => read_bus_reg!(self.addr_bus, AUD_PWM4),
            AudioRegs::Vol4 => read_bus_reg!(self.addr_bus, AUD_VOL4),
            AudioRegs::Af4 => read_bus_reg!(self.addr_bus, AUD_AF4),
            AudioRegs::Ctl4 => read_bus_reg!(self.addr_bus, AUD_CTL4),
            AudioRegs::AudOutMap => read_bus_reg!(self.addr_bus, AUD_OUTPUT_MAP),
            AudioRegs::AudMap => read_bus_reg!(self.addr_bus, AUD_MAP),
            AudioRegs::AudChanCtl => read_bus_reg!(self.addr_bus, AUD_CHANNEL_CTL),
            AudioRegs::AudWave => read_bus_reg!(self.addr_bus, AUD_WAVE),
        }
    }

    fn cpu_registers(&self) -> Vec<RegisterMap<CpuRegs>> {
        vec![
            RegisterMap(CpuRegs::AF, self.cpu.borrow().registers.af.into()),
            RegisterMap(CpuRegs::BC, self.cpu.borrow().registers.bc.into()),
            RegisterMap(CpuRegs::DE, self.cpu.borrow().registers.de.into()),
            RegisterMap(CpuRegs::HL, self.cpu.borrow().registers.hl.into()),
            RegisterMap(CpuRegs::SP, self.cpu.borrow().registers.sp.into()),
            RegisterMap(CpuRegs::PC, self.cpu.borrow().registers.pc.into()),
        ]
    }

    fn ppu_registers(&self) -> Vec<RegisterMap<PpuRegs>> {
        use gb_bus::io_reg_constant::{
            PPU_BGP, PPU_CONTROL, PPU_DMA, PPU_LY, PPU_LYC, PPU_OBP0, PPU_OBP1, PPU_SCX, PPU_SCY,
            PPU_STATUS, PPU_WX, PPU_WY,
        };

        vec![
            // lcd regs
            read_bus_reg!(PpuRegs::Control, self.addr_bus, PPU_CONTROL),
            read_bus_reg!(PpuRegs::Status, self.addr_bus, PPU_STATUS),
            read_bus_reg!(PpuRegs::Scy, self.addr_bus, PPU_SCY),
            read_bus_reg!(PpuRegs::Scx, self.addr_bus, PPU_SCX),
            read_bus_reg!(PpuRegs::Ly, self.addr_bus, PPU_LY),
            read_bus_reg!(PpuRegs::Lyc, self.addr_bus, PPU_LYC),
            read_bus_reg!(PpuRegs::Dma, self.addr_bus, PPU_DMA),
            read_bus_reg!(PpuRegs::Bgp, self.addr_bus, PPU_BGP),
            read_bus_reg!(PpuRegs::Obp0, self.addr_bus, PPU_OBP0),
            read_bus_reg!(PpuRegs::Obp1, self.addr_bus, PPU_OBP1),
            read_bus_reg!(PpuRegs::Wy, self.addr_bus, PPU_WY),
            read_bus_reg!(PpuRegs::Wx, self.addr_bus, PPU_WX),
        ]
    }

    fn io_registers(&self) -> Vec<RegisterMap<IORegs>> {
        use gb_bus::io_reg_constant::{
            IO_BOOTROM, IO_DIV, IO_IE, IO_IF, IO_JOY, IO_SERIALBYTE, IO_SERIALCTL, IO_TAC, IO_TIMA,
            IO_TMA,
        };

        vec![
            // joypad regs
            read_bus_reg!(IORegs::Joy, self.addr_bus, IO_JOY),
            // serial regs
            read_bus_reg!(IORegs::SerialByte, self.addr_bus, IO_SERIALBYTE),
            read_bus_reg!(IORegs::SerialCtl, self.addr_bus, IO_SERIALCTL),
            // Timer regs
            read_bus_reg!(IORegs::Div, self.addr_bus, IO_DIV),
            read_bus_reg!(IORegs::Tima, self.addr_bus, IO_TIMA),
            read_bus_reg!(IORegs::Tma, self.addr_bus, IO_TMA),
            read_bus_reg!(IORegs::Tac, self.addr_bus, IO_TAC),
            // cpu int regs
            read_bus_reg!(IORegs::If, self.addr_bus, IO_IF),
            read_bus_reg!(IORegs::Ie, self.addr_bus, IO_IE),
            // Boot ROM
            read_bus_reg!(IORegs::BootRom, self.addr_bus, IO_BOOTROM),
        ]
    }

    fn audio_registers(&self) -> Vec<RegisterMap<AudioRegs>> {
        use gb_bus::io_reg_constant::{
            AUD_A3TOGGLE, AUD_AF1, AUD_AF2, AUD_AF3, AUD_AF4, AUD_CHANNEL_CTL, AUD_CTL1, AUD_CTL2,
            AUD_CTL3, AUD_CTL4, AUD_ENV1, AUD_ENV2, AUD_FS1, AUD_MAP, AUD_OUTPUT_MAP, AUD_PWM1,
            AUD_PWM2, AUD_PWM3, AUD_PWM4, AUD_VOL3, AUD_VOL4, AUD_WAVE,
        };

        vec![
            read_bus_reg!(AudioRegs::Fs1, self.addr_bus, AUD_FS1),
            read_bus_reg!(AudioRegs::Pwm1, self.addr_bus, AUD_PWM1),
            read_bus_reg!(AudioRegs::Env1, self.addr_bus, AUD_ENV1),
            read_bus_reg!(AudioRegs::Af1, self.addr_bus, AUD_AF1),
            read_bus_reg!(AudioRegs::Ctl1, self.addr_bus, AUD_CTL1),
            read_bus_reg!(AudioRegs::Pwm2, self.addr_bus, AUD_PWM2),
            read_bus_reg!(AudioRegs::Env2, self.addr_bus, AUD_ENV2),
            read_bus_reg!(AudioRegs::Af2, self.addr_bus, AUD_AF2),
            read_bus_reg!(AudioRegs::Ctl2, self.addr_bus, AUD_CTL2),
            read_bus_reg!(AudioRegs::A3Toggle, self.addr_bus, AUD_A3TOGGLE),
            read_bus_reg!(AudioRegs::Pwm3, self.addr_bus, AUD_PWM3),
            read_bus_reg!(AudioRegs::Vol3, self.addr_bus, AUD_VOL3),
            read_bus_reg!(AudioRegs::Af3, self.addr_bus, AUD_AF3),
            read_bus_reg!(AudioRegs::Ctl3, self.addr_bus, AUD_CTL3),
            read_bus_reg!(AudioRegs::Pwm4, self.addr_bus, AUD_PWM4),
            read_bus_reg!(AudioRegs::Vol4, self.addr_bus, AUD_VOL4),
            read_bus_reg!(AudioRegs::Af4, self.addr_bus, AUD_AF4),
            read_bus_reg!(AudioRegs::Ctl4, self.addr_bus, AUD_CTL4),
            read_bus_reg!(AudioRegs::AudOutMap, self.addr_bus, AUD_OUTPUT_MAP),
            read_bus_reg!(AudioRegs::AudMap, self.addr_bus, AUD_MAP),
            read_bus_reg!(AudioRegs::AudChanCtl, self.addr_bus, AUD_CHANNEL_CTL),
            read_bus_reg!(AudioRegs::AudWave, self.addr_bus, AUD_WAVE),
        ]
    }
}<|MERGE_RESOLUTION|>--- conflicted
+++ resolved
@@ -239,7 +239,6 @@
     }
 }
 
-<<<<<<< HEAD
 impl Drop for Game {
     fn drop(&mut self) {
         if self.auto_save == Some(AutoSave::Ram) || self.auto_save == Some(AutoSave::RamTimer) {
@@ -279,14 +278,11 @@
     }
 }
 
-impl DebugOperations for Game {}
-=======
 impl DebugOperations for Game {
     fn cycle(&self) -> usize {
         self.cycle_count
     }
 }
->>>>>>> 93c93953
 
 impl MemoryDebugOperations for Game {
     fn read(&self, index: u16) -> u8 {
