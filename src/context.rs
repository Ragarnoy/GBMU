--- conflicted
+++ resolved
@@ -4,14 +4,8 @@
     generic::SimpleRW, AddressBus, Bus, IORegArea, IORegBus, IORegBusBuilder, Lock, WorkingRam,
 };
 use gb_clock::{cycles, Clock};
-<<<<<<< HEAD
 use gb_cpu::microcode::controller::OpcodeType;
-use gb_cpu::registers::Registers;
-use gb_cpu::{cpu::Cpu, new_cpu};
-use gb_dbg::dbg_interfaces::AudioRegs;
-=======
 use gb_cpu::{cpu::Cpu, new_cpu, registers::Registers};
->>>>>>> db52204c
 use gb_dbg::{
     dbg_interfaces::{
         AudioRegs, CpuRegs, DebugOperations, IORegs, MemoryDebugOperations, PpuRegs,
