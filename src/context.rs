use anyhow::Result;
use gb_bus::{generic::SimpleRW, AddressBus, Bus, IORegBus, Lock, WorkingRam};
use gb_clock::Clock;
use gb_cpu::cpu::Cpu;
use gb_dbg::dbg_interfaces::AudioRegs;
use gb_dbg::{
    dbg_interfaces::{
        CpuRegs, DebugOperations, IORegs, MemoryDebugOperations, PpuRegs, RegisterDebugOperations,
        RegisterMap, RegisterValue,
    },
    until::Until,
};
use gb_dma::Dma;
use gb_joypad::Joypad;
use gb_lcd::{
    render::{RenderImage, SCREEN_HEIGHT, SCREEN_WIDTH},
    window::GBWindow,
};
use gb_ppu::Ppu;
use gb_roms::{
    controllers::{bios, generate_rom_controller, BiosWrapper, MbcController},
    header::AutoSave,
    Header,
};
use gb_timer::Timer;
use std::collections::HashMap;
use std::{cell::RefCell, rc::Rc};

pub struct Context<const WIDTH: usize, const HEIGHT: usize> {
    pub sdl: sdl2::Sdl,
    pub video: sdl2::VideoSubsystem,
    pub windows: Windows,
    pub display: RenderImage<WIDTH, HEIGHT>,
    pub joypad: Rc<RefCell<Joypad>>,
}

pub struct Windows {
    pub main: GBWindow,
    pub debug: Option<GBWindow>,
    pub input: Option<GBWindow>,
}

pub struct Game {
    pub romname: String,
    pub header: Header,
    pub auto_save: Option<AutoSave>,
    pub mbc: Rc<RefCell<MbcController>>,
    pub cpu: Rc<RefCell<Cpu>>,
    pub ppu: Ppu,
    pub clock: Clock<AddressBus>,
    pub io_bus: Rc<RefCell<IORegBus>>,
    pub timer: Rc<RefCell<Timer>>,
    pub dma: Rc<RefCell<Dma>>,
    pub joypad: Rc<RefCell<Joypad>>,
    pub addr_bus: AddressBus,
    scheduled_stop: Option<ScheduledStop>,
    emulation_stopped: bool,
}

#[derive(Debug)]
enum ScheduledStop {
    /// Schedule a stop after `usize` step
    Step(usize),
    /// Schedule a stop after `usize` frame
    Frame(usize),
    /// Schedule a stop after `time` delay
    Timeout(std::time::Instant, std::time::Duration),
}

impl Game {
    pub fn new(
        romname: String,
        joypad: Rc<RefCell<Joypad>>,
        stopped: bool,
    ) -> Result<Game, anyhow::Error> {
        use std::{fs::File, io::Seek};

        let mut file = File::open(romname.clone())?;
        let header = Header::from_file(&mut file)?;

        log::debug!("header: {:?}", header);

        file.rewind()?;
        let mbc = generate_rom_controller(file, header.clone())?;
        let mbc = Rc::new(RefCell::new(mbc));

        let ppu = Ppu::new();
        let ppu_mem = Rc::new(RefCell::new(ppu.memory()));
        let ppu_reg = Rc::new(RefCell::new(ppu.registers()));
        let cpu = Rc::new(RefCell::new(Cpu::default()));
        let wram = Rc::new(RefCell::new(WorkingRam::new(false)));
        let timer = Rc::new(RefCell::new(Timer::default()));
        let bios = Rc::new(RefCell::new(bios::dmg()));
        let bios_wrapper = Rc::new(RefCell::new(BiosWrapper::new(bios, mbc.clone())));
        let dma = Rc::new(RefCell::new(Dma::new()));

        let io_bus = Rc::new(RefCell::new(IORegBus {
            controller: joypad.clone(),
            communication: Rc::new(RefCell::new(SimpleRW::<2>::default())), // We don't handle communication
            div_timer: timer.clone(),
            tima: timer.clone(),
            tma: timer.clone(),
            tac: timer.clone(),
            sound: Rc::new(RefCell::new(SimpleRW::<0x17>::default())), // We don't handle sound
            waveform_ram: Rc::new(RefCell::new(SimpleRW::<0xF>::default())), // We don't handle sound
            lcd: ppu_reg.clone(),
            oam_dma: dma.clone(),
            vram_bank: ppu_reg.clone(),
            boot_rom: bios_wrapper.clone(),
            vram_dma: Rc::new(RefCell::new(SimpleRW::<6>::default())), // TODO: link the part that handle the DMA
            bg_obj_palettes: ppu_reg,
            wram_bank: wram.clone(),
            interrupt_flag: cpu.clone(),
        }));

        let bus = AddressBus {
            rom: bios_wrapper,
            vram: ppu_mem.clone(),
            ext_ram: mbc.clone(),
            ram: wram.clone(),
            eram: wram,
            oam: ppu_mem,
            io_reg: io_bus.clone(),
            hram: Rc::new(RefCell::new(SimpleRW::<0x80>::default())),

            ie_reg: cpu.clone(),
            area_locks: HashMap::new(),
        };

        Ok(Self {
            romname,
            header: header.clone(),
            auto_save: header.cartridge_type.auto_save_type(),
            mbc,
            cpu,
            ppu,
            clock: Clock::default(),
            io_bus,
            timer,
            dma,
            joypad,
            addr_bus: bus,
            scheduled_stop: None,
            emulation_stopped: stopped,
        })
    }

    pub fn cycle(&mut self) -> bool {
        if !self.emulation_stopped {
            let frame_not_finished = self.clock.cycle(
                &mut self.addr_bus,
                self.cpu.borrow_mut(),
                &mut self.ppu,
                self.timer.borrow_mut(),
            );
            self.check_scheduled_stop(!frame_not_finished);
            frame_not_finished
        } else {
            false
        }
    }

    fn check_scheduled_stop(&mut self, frame_ended: bool) {
        if let Some(ref mut scheduled) = self.scheduled_stop {
            log::trace!(
                "check for stop, scheduled={:?}, framed_ended={}",
                scheduled,
                frame_ended
            );
            match scheduled {
                ScheduledStop::Step(count) => {
                    if *count == 1 {
                        self.emulation_stopped = true;
                        self.scheduled_stop = None;
                    } else {
                        *count -= 1;
                    }
                }
                ScheduledStop::Frame(count) => {
                    if frame_ended {
                        if *count == 1 {
                            self.emulation_stopped = true;
                            self.scheduled_stop = None;
                        } else {
                            *count -= 1;
                        }
                    }
                }
                ScheduledStop::Timeout(instant, timeout) => {
                    if &instant.elapsed() > timeout {
                        self.emulation_stopped = true;
                        self.scheduled_stop = None;
                    }
                }
            }
        }
    }

    pub fn draw(&self, context: &mut Context<SCREEN_WIDTH, SCREEN_HEIGHT>) {
        context.display.update_render(self.ppu.pixels());
        context.display.draw();
    }

    pub fn update_scheduled_stop(&mut self, flow: std::ops::ControlFlow<Until>) {
        use std::ops::ControlFlow::{Break, Continue};
        match flow {
            Continue(()) => {
                self.emulation_stopped = false;
                self.scheduled_stop = None;
            }
            Break(Until::Null | Until::Step(0) | Until::Frame(0) | Until::Second(0)) => {
                self.emulation_stopped = true;
                self.scheduled_stop = None;
            }
            Break(Until::Step(count)) => {
                self.emulation_stopped = false;
                self.scheduled_stop = Some(ScheduledStop::Step(count));
            }
            Break(Until::Frame(count)) => {
                self.emulation_stopped = false;
                self.scheduled_stop = Some(ScheduledStop::Frame(count));
            }
            Break(Until::Second(count)) => {
                self.emulation_stopped = false;
                self.scheduled_stop = Some(ScheduledStop::Timeout(
                    std::time::Instant::now(),
                    std::time::Duration::from_secs(count.try_into().unwrap_or_else(|e| {
                        log::error!("cannot convert {}_usize to u64: {:?}", count, e);
                        1_u64
                    })),
                ));
            }
        }
    }
}

impl DebugOperations for Game {}

impl MemoryDebugOperations for Game {
    fn read(&self, index: u16) -> u8 {
        self.addr_bus
            .read(index, Some(Lock::Debugger))
            .unwrap_or_else(|err| {
                log::error!("[DBG-OPS] bus read error at {}: {:?}", index, err);
                0xff
            })
    }
}

macro_rules! read_bus_reg {
    ($type:expr, $bus:expr, $addr:expr) => {
        RegisterMap($type, read_bus_reg!($bus, $addr))
    };

    ($bus:expr, $addr:expr) => {
        $bus.read($addr, Some(Lock::Debugger))
            .unwrap_or(0xffu8)
            .into()
    };
}

impl RegisterDebugOperations for Game {
    fn cpu_get(&self, key: CpuRegs) -> Result<RegisterValue> {
        match key {
            CpuRegs::AF => Ok(self.cpu.borrow().registers.af.into()),
            CpuRegs::BC => Ok(self.cpu.borrow().registers.bc.into()),
            CpuRegs::DE => Ok(self.cpu.borrow().registers.de.into()),
            CpuRegs::HL => Ok(self.cpu.borrow().registers.hl.into()),
            CpuRegs::SP => Ok(self.cpu.borrow().registers.sp.into()),
            CpuRegs::PC => Ok(self.cpu.borrow().registers.pc.into()),
        }
    }

    fn ppu_get(&self, key: PpuRegs) -> Result<RegisterValue> {
        use gb_bus::io_reg_constant::{
            PPU_BGP, PPU_CONTROL, PPU_DMA, PPU_LY, PPU_LYC, PPU_OBP0, PPU_OBP1, PPU_SCX, PPU_SCY,
            PPU_STATUS, PPU_WX, PPU_WY,
        };

        match key {
            PpuRegs::Control => Ok(read_bus_reg!(self.addr_bus, PPU_CONTROL)),
            PpuRegs::Status => Ok(read_bus_reg!(self.addr_bus, PPU_STATUS)),
            PpuRegs::Scy => Ok(read_bus_reg!(self.addr_bus, PPU_SCY)),
            PpuRegs::Scx => Ok(read_bus_reg!(self.addr_bus, PPU_SCX)),
            PpuRegs::Ly => Ok(read_bus_reg!(self.addr_bus, PPU_LY)),
            PpuRegs::Lyc => Ok(read_bus_reg!(self.addr_bus, PPU_LYC)),
            PpuRegs::Dma => Ok(read_bus_reg!(self.addr_bus, PPU_DMA)),
            PpuRegs::Bgp => Ok(read_bus_reg!(self.addr_bus, PPU_BGP)),
            PpuRegs::Obp0 => Ok(read_bus_reg!(self.addr_bus, PPU_OBP0)),
            PpuRegs::Obp1 => Ok(read_bus_reg!(self.addr_bus, PPU_OBP1)),
            PpuRegs::Wy => Ok(read_bus_reg!(self.addr_bus, PPU_WY)),
            PpuRegs::Wx => Ok(read_bus_reg!(self.addr_bus, PPU_WX)),
        }
    }

    fn io_get(&self, key: IORegs) -> Result<RegisterValue> {
        use gb_bus::io_reg_constant::{
            IO_BOOTROM, IO_DIV, IO_IE, IO_IF, IO_JOY, IO_SERIALBYTE, IO_SERIALCTL, IO_TAC, IO_TIMA,
            IO_TMA,
        };

        match key {
            // joypad regs
            IORegs::Joy => Ok(read_bus_reg!(self.addr_bus, IO_JOY)),
            // serial regs
<<<<<<< HEAD
            IORegs::SerialByte => Ok(read_bus_reg!(self.addr_bus, IO_SERIALBYTE)),
            IORegs::SerialCtl => Ok(read_bus_reg!(self.addr_bus, IO_SERIALCTL)),
=======
            IORegs::SerialByte => Ok(read_bus_reg!(self.addr_bus, 0xFF01)),
            IORegs::SerialCtl => Ok(read_bus_reg!(self.addr_bus, 0xFF02)),
>>>>>>> f7d3108c
            // Timer regs
            IORegs::Div => Ok(read_bus_reg!(self.addr_bus, IO_DIV)),
            IORegs::Tima => Ok(read_bus_reg!(self.addr_bus, IO_TIMA)),
            IORegs::Tma => Ok(read_bus_reg!(self.addr_bus, IO_TMA)),
            IORegs::Tac => Ok(read_bus_reg!(self.addr_bus, IO_TAC)),
            // cpu int regs
            IORegs::If => Ok(read_bus_reg!(self.addr_bus, IO_IF)),
            IORegs::Ie => Ok(read_bus_reg!(self.addr_bus, IO_IE)),
            // Boot ROM
<<<<<<< HEAD
            IORegs::BootRom => Ok(read_bus_reg!(self.addr_bus, IO_BOOTROM)),
=======
            IORegs::BootRom => Ok(read_bus_reg!(self.addr_bus, 0xFF50)),
>>>>>>> f7d3108c
        }
    }

    fn audio_get(&self, key: AudioRegs) -> Result<RegisterValue> {
<<<<<<< HEAD
        use gb_bus::io_reg_constant::{
            AUD_A3TOGGLE, AUD_AF1, AUD_AF2, AUD_AF3, AUD_AF4, AUD_CHANNEL_CTL, AUD_CTL1, AUD_CTL2,
            AUD_CTL3, AUD_CTL4, AUD_ENV1, AUD_ENV2, AUD_FS1, AUD_MAP, AUD_OUTPUT_MAP, AUD_PWM1,
            AUD_PWM2, AUD_PWM3, AUD_PWM4, AUD_VOL3, AUD_VOL4, AUD_WAVE,
        };

        match key {
            AudioRegs::Fs1 => Ok(read_bus_reg!(self.addr_bus, AUD_FS1)),
            AudioRegs::Pwm1 => Ok(read_bus_reg!(self.addr_bus, AUD_PWM1)),
            AudioRegs::Env1 => Ok(read_bus_reg!(self.addr_bus, AUD_ENV1)),
            AudioRegs::Af1 => Ok(read_bus_reg!(self.addr_bus, AUD_AF1)),
            AudioRegs::Ctl1 => Ok(read_bus_reg!(self.addr_bus, AUD_CTL1)),
            AudioRegs::Pwm2 => Ok(read_bus_reg!(self.addr_bus, AUD_PWM2)),
            AudioRegs::Env2 => Ok(read_bus_reg!(self.addr_bus, AUD_ENV2)),
            AudioRegs::Af2 => Ok(read_bus_reg!(self.addr_bus, AUD_AF2)),
            AudioRegs::Ctl2 => Ok(read_bus_reg!(self.addr_bus, AUD_CTL2)),
            AudioRegs::A3Toggle => Ok(read_bus_reg!(self.addr_bus, AUD_A3TOGGLE)),
            AudioRegs::Pwm3 => Ok(read_bus_reg!(self.addr_bus, AUD_PWM3)),
            AudioRegs::Vol3 => Ok(read_bus_reg!(self.addr_bus, AUD_VOL3)),
            AudioRegs::Af3 => Ok(read_bus_reg!(self.addr_bus, AUD_AF3)),
            AudioRegs::Ctl3 => Ok(read_bus_reg!(self.addr_bus, AUD_CTL3)),
            AudioRegs::Pwm4 => Ok(read_bus_reg!(self.addr_bus, AUD_PWM4)),
            AudioRegs::Vol4 => Ok(read_bus_reg!(self.addr_bus, AUD_VOL4)),
            AudioRegs::Af4 => Ok(read_bus_reg!(self.addr_bus, AUD_AF4)),
            AudioRegs::Ctl4 => Ok(read_bus_reg!(self.addr_bus, AUD_CTL4)),
            AudioRegs::AudOutMap => Ok(read_bus_reg!(self.addr_bus, AUD_OUTPUT_MAP)),
            AudioRegs::AudMap => Ok(read_bus_reg!(self.addr_bus, AUD_MAP)),
            AudioRegs::AudChanCtl => Ok(read_bus_reg!(self.addr_bus, AUD_CHANNEL_CTL)),
            AudioRegs::AudWave => Ok(read_bus_reg!(self.addr_bus, AUD_WAVE)),
=======
        match key {
            AudioRegs::Fs1 => Ok(read_bus_reg!(self.addr_bus, 0xFF10)),
            AudioRegs::Pwm1 => Ok(read_bus_reg!(self.addr_bus, 0xFF11)),
            AudioRegs::Env1 => Ok(read_bus_reg!(self.addr_bus, 0xFF12)),
            AudioRegs::Af1 => Ok(read_bus_reg!(self.addr_bus, 0xFF13)),
            AudioRegs::Ctl1 => Ok(read_bus_reg!(self.addr_bus, 0xFF14)),
            AudioRegs::Pwm2 => Ok(read_bus_reg!(self.addr_bus, 0xFF16)),
            AudioRegs::Env2 => Ok(read_bus_reg!(self.addr_bus, 0xFF17)),
            AudioRegs::Af2 => Ok(read_bus_reg!(self.addr_bus, 0xFF18)),
            AudioRegs::Ctl2 => Ok(read_bus_reg!(self.addr_bus, 0xFF19)),
            AudioRegs::A3Toggle => Ok(read_bus_reg!(self.addr_bus, 0xFF1A)),
            AudioRegs::Pwm3 => Ok(read_bus_reg!(self.addr_bus, 0xFF1B)),
            AudioRegs::Vol3 => Ok(read_bus_reg!(self.addr_bus, 0xFF1C)),
            AudioRegs::Af3 => Ok(read_bus_reg!(self.addr_bus, 0xFF1D)),
            AudioRegs::Ctl3 => Ok(read_bus_reg!(self.addr_bus, 0xFF1E)),
            AudioRegs::Pwm4 => Ok(read_bus_reg!(self.addr_bus, 0xFF20)),
            AudioRegs::Vol4 => Ok(read_bus_reg!(self.addr_bus, 0xFF21)),
            AudioRegs::Af4 => Ok(read_bus_reg!(self.addr_bus, 0xFF22)),
            AudioRegs::Ctl4 => Ok(read_bus_reg!(self.addr_bus, 0xFF23)),
            AudioRegs::AudOutMap => Ok(read_bus_reg!(self.addr_bus, 0xFF24)),
            AudioRegs::AudMap => Ok(read_bus_reg!(self.addr_bus, 0xFF25)),
            AudioRegs::AudChanCtl => Ok(read_bus_reg!(self.addr_bus, 0xFF26)),
            AudioRegs::AudWave => Ok(read_bus_reg!(self.addr_bus, 0xFF30)),
>>>>>>> f7d3108c
        }
    }

    fn cpu_registers(&self) -> Vec<RegisterMap<CpuRegs>> {
        vec![
            RegisterMap(CpuRegs::AF, self.cpu.borrow().registers.af.into()),
            RegisterMap(CpuRegs::BC, self.cpu.borrow().registers.bc.into()),
            RegisterMap(CpuRegs::DE, self.cpu.borrow().registers.de.into()),
            RegisterMap(CpuRegs::HL, self.cpu.borrow().registers.hl.into()),
            RegisterMap(CpuRegs::SP, self.cpu.borrow().registers.sp.into()),
            RegisterMap(CpuRegs::PC, self.cpu.borrow().registers.pc.into()),
        ]
    }

    fn ppu_registers(&self) -> Vec<RegisterMap<PpuRegs>> {
        use gb_bus::io_reg_constant::{
            PPU_BGP, PPU_CONTROL, PPU_DMA, PPU_LY, PPU_LYC, PPU_OBP0, PPU_OBP1, PPU_SCX, PPU_SCY,
            PPU_STATUS, PPU_WX, PPU_WY,
        };

        vec![
            // lcd regs
            read_bus_reg!(PpuRegs::Control, self.addr_bus, PPU_CONTROL),
            read_bus_reg!(PpuRegs::Status, self.addr_bus, PPU_STATUS),
            read_bus_reg!(PpuRegs::Scy, self.addr_bus, PPU_SCY),
            read_bus_reg!(PpuRegs::Scx, self.addr_bus, PPU_SCX),
            read_bus_reg!(PpuRegs::Ly, self.addr_bus, PPU_LY),
            read_bus_reg!(PpuRegs::Lyc, self.addr_bus, PPU_LYC),
            read_bus_reg!(PpuRegs::Dma, self.addr_bus, PPU_DMA),
            read_bus_reg!(PpuRegs::Bgp, self.addr_bus, PPU_BGP),
            read_bus_reg!(PpuRegs::Obp0, self.addr_bus, PPU_OBP0),
            read_bus_reg!(PpuRegs::Obp1, self.addr_bus, PPU_OBP1),
            read_bus_reg!(PpuRegs::Wy, self.addr_bus, PPU_WY),
            read_bus_reg!(PpuRegs::Wx, self.addr_bus, PPU_WX),
        ]
    }

    fn io_registers(&self) -> Vec<RegisterMap<IORegs>> {
        use gb_bus::io_reg_constant::{
            IO_BOOTROM, IO_DIV, IO_IE, IO_IF, IO_JOY, IO_SERIALBYTE, IO_SERIALCTL, IO_TAC, IO_TIMA,
            IO_TMA,
        };

        vec![
            // joypad regs
            read_bus_reg!(IORegs::Joy, self.addr_bus, IO_JOY),
            // serial regs
<<<<<<< HEAD
            read_bus_reg!(IORegs::SerialByte, self.addr_bus, IO_SERIALBYTE),
            read_bus_reg!(IORegs::SerialCtl, self.addr_bus, IO_SERIALCTL),
=======
            read_bus_reg!(IORegs::SerialByte, self.addr_bus, 0xFF01),
            read_bus_reg!(IORegs::SerialCtl, self.addr_bus, 0xFF02),
>>>>>>> f7d3108c
            // Timer regs
            read_bus_reg!(IORegs::Div, self.addr_bus, IO_DIV),
            read_bus_reg!(IORegs::Tima, self.addr_bus, IO_TIMA),
            read_bus_reg!(IORegs::Tma, self.addr_bus, IO_TMA),
            read_bus_reg!(IORegs::Tac, self.addr_bus, IO_TAC),
            // cpu int regs
            read_bus_reg!(IORegs::If, self.addr_bus, IO_IF),
            read_bus_reg!(IORegs::Ie, self.addr_bus, IO_IE),
            // Boot ROM
<<<<<<< HEAD
            read_bus_reg!(IORegs::BootRom, self.addr_bus, IO_BOOTROM),
=======
            read_bus_reg!(IORegs::BootRom, self.addr_bus, 0xFF50),
>>>>>>> f7d3108c
        ]
    }

    fn audio_registers(&self) -> Vec<RegisterMap<AudioRegs>> {
<<<<<<< HEAD
        use gb_bus::io_reg_constant::{
            AUD_A3TOGGLE, AUD_AF1, AUD_AF2, AUD_AF3, AUD_AF4, AUD_CHANNEL_CTL, AUD_CTL1, AUD_CTL2,
            AUD_CTL3, AUD_CTL4, AUD_ENV1, AUD_ENV2, AUD_FS1, AUD_MAP, AUD_OUTPUT_MAP, AUD_PWM1,
            AUD_PWM2, AUD_PWM3, AUD_PWM4, AUD_VOL3, AUD_VOL4, AUD_WAVE,
        };

        vec![
            read_bus_reg!(AudioRegs::Fs1, self.addr_bus, AUD_FS1),
            read_bus_reg!(AudioRegs::Pwm1, self.addr_bus, AUD_PWM1),
            read_bus_reg!(AudioRegs::Env1, self.addr_bus, AUD_ENV1),
            read_bus_reg!(AudioRegs::Af1, self.addr_bus, AUD_AF1),
            read_bus_reg!(AudioRegs::Ctl1, self.addr_bus, AUD_CTL1),
            read_bus_reg!(AudioRegs::Pwm2, self.addr_bus, AUD_PWM2),
            read_bus_reg!(AudioRegs::Env2, self.addr_bus, AUD_ENV2),
            read_bus_reg!(AudioRegs::Af2, self.addr_bus, AUD_AF2),
            read_bus_reg!(AudioRegs::Ctl2, self.addr_bus, AUD_CTL2),
            read_bus_reg!(AudioRegs::A3Toggle, self.addr_bus, AUD_A3TOGGLE),
            read_bus_reg!(AudioRegs::Pwm3, self.addr_bus, AUD_PWM3),
            read_bus_reg!(AudioRegs::Vol3, self.addr_bus, AUD_VOL3),
            read_bus_reg!(AudioRegs::Af3, self.addr_bus, AUD_AF3),
            read_bus_reg!(AudioRegs::Ctl3, self.addr_bus, AUD_CTL3),
            read_bus_reg!(AudioRegs::Pwm4, self.addr_bus, AUD_PWM4),
            read_bus_reg!(AudioRegs::Vol4, self.addr_bus, AUD_VOL4),
            read_bus_reg!(AudioRegs::Af4, self.addr_bus, AUD_AF4),
            read_bus_reg!(AudioRegs::Ctl4, self.addr_bus, AUD_CTL4),
            read_bus_reg!(AudioRegs::AudOutMap, self.addr_bus, AUD_OUTPUT_MAP),
            read_bus_reg!(AudioRegs::AudMap, self.addr_bus, AUD_MAP),
            read_bus_reg!(AudioRegs::AudChanCtl, self.addr_bus, AUD_CHANNEL_CTL),
            read_bus_reg!(AudioRegs::AudWave, self.addr_bus, AUD_WAVE),
=======
        vec![
            read_bus_reg!(AudioRegs::Fs1, self.addr_bus, 0xFF10),
            read_bus_reg!(AudioRegs::Pwm1, self.addr_bus, 0xFF11),
            read_bus_reg!(AudioRegs::Env1, self.addr_bus, 0xFF12),
            read_bus_reg!(AudioRegs::Af1, self.addr_bus, 0xFF13),
            read_bus_reg!(AudioRegs::Ctl1, self.addr_bus, 0xFF14),
            read_bus_reg!(AudioRegs::Pwm2, self.addr_bus, 0xFF16),
            read_bus_reg!(AudioRegs::Env2, self.addr_bus, 0xFF17),
            read_bus_reg!(AudioRegs::Af2, self.addr_bus, 0xFF18),
            read_bus_reg!(AudioRegs::Ctl2, self.addr_bus, 0xFF19),
            read_bus_reg!(AudioRegs::A3Toggle, self.addr_bus, 0xFF1A),
            read_bus_reg!(AudioRegs::Pwm3, self.addr_bus, 0xFF1B),
            read_bus_reg!(AudioRegs::Vol3, self.addr_bus, 0xFF1C),
            read_bus_reg!(AudioRegs::Af3, self.addr_bus, 0xFF1D),
            read_bus_reg!(AudioRegs::Ctl3, self.addr_bus, 0xFF1E),
            read_bus_reg!(AudioRegs::Pwm4, self.addr_bus, 0xFF20),
            read_bus_reg!(AudioRegs::Vol4, self.addr_bus, 0xFF21),
            read_bus_reg!(AudioRegs::Af4, self.addr_bus, 0xFF22),
            read_bus_reg!(AudioRegs::Ctl4, self.addr_bus, 0xFF23),
            read_bus_reg!(AudioRegs::AudOutMap, self.addr_bus, 0xFF24),
            read_bus_reg!(AudioRegs::AudMap, self.addr_bus, 0xFF25),
            read_bus_reg!(AudioRegs::AudChanCtl, self.addr_bus, 0xFF26),
            read_bus_reg!(AudioRegs::AudWave, self.addr_bus, 0xFF30),
>>>>>>> f7d3108c
        ]
    }
}<|MERGE_RESOLUTION|>--- conflicted
+++ resolved
@@ -303,13 +303,8 @@
             // joypad regs
             IORegs::Joy => Ok(read_bus_reg!(self.addr_bus, IO_JOY)),
             // serial regs
-<<<<<<< HEAD
             IORegs::SerialByte => Ok(read_bus_reg!(self.addr_bus, IO_SERIALBYTE)),
             IORegs::SerialCtl => Ok(read_bus_reg!(self.addr_bus, IO_SERIALCTL)),
-=======
-            IORegs::SerialByte => Ok(read_bus_reg!(self.addr_bus, 0xFF01)),
-            IORegs::SerialCtl => Ok(read_bus_reg!(self.addr_bus, 0xFF02)),
->>>>>>> f7d3108c
             // Timer regs
             IORegs::Div => Ok(read_bus_reg!(self.addr_bus, IO_DIV)),
             IORegs::Tima => Ok(read_bus_reg!(self.addr_bus, IO_TIMA)),
@@ -319,16 +314,11 @@
             IORegs::If => Ok(read_bus_reg!(self.addr_bus, IO_IF)),
             IORegs::Ie => Ok(read_bus_reg!(self.addr_bus, IO_IE)),
             // Boot ROM
-<<<<<<< HEAD
             IORegs::BootRom => Ok(read_bus_reg!(self.addr_bus, IO_BOOTROM)),
-=======
-            IORegs::BootRom => Ok(read_bus_reg!(self.addr_bus, 0xFF50)),
->>>>>>> f7d3108c
         }
     }
 
     fn audio_get(&self, key: AudioRegs) -> Result<RegisterValue> {
-<<<<<<< HEAD
         use gb_bus::io_reg_constant::{
             AUD_A3TOGGLE, AUD_AF1, AUD_AF2, AUD_AF3, AUD_AF4, AUD_CHANNEL_CTL, AUD_CTL1, AUD_CTL2,
             AUD_CTL3, AUD_CTL4, AUD_ENV1, AUD_ENV2, AUD_FS1, AUD_MAP, AUD_OUTPUT_MAP, AUD_PWM1,
@@ -358,31 +348,6 @@
             AudioRegs::AudMap => Ok(read_bus_reg!(self.addr_bus, AUD_MAP)),
             AudioRegs::AudChanCtl => Ok(read_bus_reg!(self.addr_bus, AUD_CHANNEL_CTL)),
             AudioRegs::AudWave => Ok(read_bus_reg!(self.addr_bus, AUD_WAVE)),
-=======
-        match key {
-            AudioRegs::Fs1 => Ok(read_bus_reg!(self.addr_bus, 0xFF10)),
-            AudioRegs::Pwm1 => Ok(read_bus_reg!(self.addr_bus, 0xFF11)),
-            AudioRegs::Env1 => Ok(read_bus_reg!(self.addr_bus, 0xFF12)),
-            AudioRegs::Af1 => Ok(read_bus_reg!(self.addr_bus, 0xFF13)),
-            AudioRegs::Ctl1 => Ok(read_bus_reg!(self.addr_bus, 0xFF14)),
-            AudioRegs::Pwm2 => Ok(read_bus_reg!(self.addr_bus, 0xFF16)),
-            AudioRegs::Env2 => Ok(read_bus_reg!(self.addr_bus, 0xFF17)),
-            AudioRegs::Af2 => Ok(read_bus_reg!(self.addr_bus, 0xFF18)),
-            AudioRegs::Ctl2 => Ok(read_bus_reg!(self.addr_bus, 0xFF19)),
-            AudioRegs::A3Toggle => Ok(read_bus_reg!(self.addr_bus, 0xFF1A)),
-            AudioRegs::Pwm3 => Ok(read_bus_reg!(self.addr_bus, 0xFF1B)),
-            AudioRegs::Vol3 => Ok(read_bus_reg!(self.addr_bus, 0xFF1C)),
-            AudioRegs::Af3 => Ok(read_bus_reg!(self.addr_bus, 0xFF1D)),
-            AudioRegs::Ctl3 => Ok(read_bus_reg!(self.addr_bus, 0xFF1E)),
-            AudioRegs::Pwm4 => Ok(read_bus_reg!(self.addr_bus, 0xFF20)),
-            AudioRegs::Vol4 => Ok(read_bus_reg!(self.addr_bus, 0xFF21)),
-            AudioRegs::Af4 => Ok(read_bus_reg!(self.addr_bus, 0xFF22)),
-            AudioRegs::Ctl4 => Ok(read_bus_reg!(self.addr_bus, 0xFF23)),
-            AudioRegs::AudOutMap => Ok(read_bus_reg!(self.addr_bus, 0xFF24)),
-            AudioRegs::AudMap => Ok(read_bus_reg!(self.addr_bus, 0xFF25)),
-            AudioRegs::AudChanCtl => Ok(read_bus_reg!(self.addr_bus, 0xFF26)),
-            AudioRegs::AudWave => Ok(read_bus_reg!(self.addr_bus, 0xFF30)),
->>>>>>> f7d3108c
         }
     }
 
@@ -430,13 +395,8 @@
             // joypad regs
             read_bus_reg!(IORegs::Joy, self.addr_bus, IO_JOY),
             // serial regs
-<<<<<<< HEAD
             read_bus_reg!(IORegs::SerialByte, self.addr_bus, IO_SERIALBYTE),
             read_bus_reg!(IORegs::SerialCtl, self.addr_bus, IO_SERIALCTL),
-=======
-            read_bus_reg!(IORegs::SerialByte, self.addr_bus, 0xFF01),
-            read_bus_reg!(IORegs::SerialCtl, self.addr_bus, 0xFF02),
->>>>>>> f7d3108c
             // Timer regs
             read_bus_reg!(IORegs::Div, self.addr_bus, IO_DIV),
             read_bus_reg!(IORegs::Tima, self.addr_bus, IO_TIMA),
@@ -446,16 +406,11 @@
             read_bus_reg!(IORegs::If, self.addr_bus, IO_IF),
             read_bus_reg!(IORegs::Ie, self.addr_bus, IO_IE),
             // Boot ROM
-<<<<<<< HEAD
             read_bus_reg!(IORegs::BootRom, self.addr_bus, IO_BOOTROM),
-=======
-            read_bus_reg!(IORegs::BootRom, self.addr_bus, 0xFF50),
->>>>>>> f7d3108c
         ]
     }
 
     fn audio_registers(&self) -> Vec<RegisterMap<AudioRegs>> {
-<<<<<<< HEAD
         use gb_bus::io_reg_constant::{
             AUD_A3TOGGLE, AUD_AF1, AUD_AF2, AUD_AF3, AUD_AF4, AUD_CHANNEL_CTL, AUD_CTL1, AUD_CTL2,
             AUD_CTL3, AUD_CTL4, AUD_ENV1, AUD_ENV2, AUD_FS1, AUD_MAP, AUD_OUTPUT_MAP, AUD_PWM1,
@@ -485,31 +440,6 @@
             read_bus_reg!(AudioRegs::AudMap, self.addr_bus, AUD_MAP),
             read_bus_reg!(AudioRegs::AudChanCtl, self.addr_bus, AUD_CHANNEL_CTL),
             read_bus_reg!(AudioRegs::AudWave, self.addr_bus, AUD_WAVE),
-=======
-        vec![
-            read_bus_reg!(AudioRegs::Fs1, self.addr_bus, 0xFF10),
-            read_bus_reg!(AudioRegs::Pwm1, self.addr_bus, 0xFF11),
-            read_bus_reg!(AudioRegs::Env1, self.addr_bus, 0xFF12),
-            read_bus_reg!(AudioRegs::Af1, self.addr_bus, 0xFF13),
-            read_bus_reg!(AudioRegs::Ctl1, self.addr_bus, 0xFF14),
-            read_bus_reg!(AudioRegs::Pwm2, self.addr_bus, 0xFF16),
-            read_bus_reg!(AudioRegs::Env2, self.addr_bus, 0xFF17),
-            read_bus_reg!(AudioRegs::Af2, self.addr_bus, 0xFF18),
-            read_bus_reg!(AudioRegs::Ctl2, self.addr_bus, 0xFF19),
-            read_bus_reg!(AudioRegs::A3Toggle, self.addr_bus, 0xFF1A),
-            read_bus_reg!(AudioRegs::Pwm3, self.addr_bus, 0xFF1B),
-            read_bus_reg!(AudioRegs::Vol3, self.addr_bus, 0xFF1C),
-            read_bus_reg!(AudioRegs::Af3, self.addr_bus, 0xFF1D),
-            read_bus_reg!(AudioRegs::Ctl3, self.addr_bus, 0xFF1E),
-            read_bus_reg!(AudioRegs::Pwm4, self.addr_bus, 0xFF20),
-            read_bus_reg!(AudioRegs::Vol4, self.addr_bus, 0xFF21),
-            read_bus_reg!(AudioRegs::Af4, self.addr_bus, 0xFF22),
-            read_bus_reg!(AudioRegs::Ctl4, self.addr_bus, 0xFF23),
-            read_bus_reg!(AudioRegs::AudOutMap, self.addr_bus, 0xFF24),
-            read_bus_reg!(AudioRegs::AudMap, self.addr_bus, 0xFF25),
-            read_bus_reg!(AudioRegs::AudChanCtl, self.addr_bus, 0xFF26),
-            read_bus_reg!(AudioRegs::AudWave, self.addr_bus, 0xFF30),
->>>>>>> f7d3108c
         ]
     }
 }