mod debugger;
mod keybindings;
mod ppu_tool;

#[cfg(feature = "fps")]
use crate::time_frame::TimeStat;
use crate::{
    config::Config, custom_event::CustomEvent, game::Game, image::load_image_to_frame,
    windows::WindowType,
};
use gb_lcd::{DrawEgui, GBPixels, GBWindow, PseudoPixels, PseudoWindow};
<<<<<<< HEAD
#[cfg(feature = "fps")]
=======
use gb_ppu::{
    SPRITE_RENDER_HEIGHT, SPRITE_RENDER_WIDTH, TILEMAP_DIM, TILESHEET_HEIGHT, TILESHEET_WIDTH,
};
const PPU_TILESHEET_WIDTH: u32 = TILESHEET_WIDTH as u32;
const PPU_TILESHEET_HEIGHT: u32 = TILESHEET_HEIGHT as u32;
const PPU_TILEMAP_DIM: u32 = TILEMAP_DIM as u32;
const PPU_SPRITE_RENDER_WIDTH: u32 = SPRITE_RENDER_WIDTH as u32;
const PPU_SPRITE_RENDER_HEIGHT: u32 = SPRITE_RENDER_HEIGHT as u32;

#[cfg(any(feature = "time_frame", feature = "debug_fps"))]
>>>>>>> a8f08db4
use std::time::Instant;
use std::{cell::RefCell, path::PathBuf, rc::Rc};
use winit::{
    dpi::LogicalSize,
    event::{ElementState, WindowEvent},
    event_loop::{EventLoopProxy, EventLoopWindowTarget},
    window::{WindowBuilder, WindowId},
};

use gb_ppu::{GB_SCREEN_HEIGHT, GB_SCREEN_WIDTH};
const GB_WIDTH: u32 = GB_SCREEN_WIDTH as u32;
const GB_HEIGHT: u32 = GB_SCREEN_HEIGHT as u32;

use crate::constant::MENU_BAR_SIZE;
const MENU_BAR: u32 = MENU_BAR_SIZE as u32;

pub struct Context {
    pub main_window: GBPixels<GB_WIDTH, GB_HEIGHT, MENU_BAR>,
    pub joypad_config: Rc<RefCell<gb_joypad::Config>>,
    pub config: InternalConfig,
    pub event_proxy: EventLoopProxy<CustomEvent>,
    pub game: Option<Game>,
    #[cfg(feature = "fps")]
    pub time_frame: TimeStat,
    #[cfg(feature = "fps")]
    pub main_draw_instant: Instant,
    pub debugger_ctx: Option<debugger::Context>,
    pub keybindings_ctx: Option<keybindings::Context>,
    pub tilesheet_ctx:
        Option<ppu_tool::Context<PPU_TILESHEET_WIDTH, PPU_TILESHEET_HEIGHT, MENU_BAR>>,
    pub tilemap_ctx: Option<ppu_tool::Context<PPU_TILEMAP_DIM, PPU_TILEMAP_DIM, MENU_BAR>>,
    pub spritesheet_ctx:
        Option<ppu_tool::Context<PPU_SPRITE_RENDER_WIDTH, PPU_SPRITE_RENDER_HEIGHT, MENU_BAR>>,
}

#[derive(Default)]
pub struct InternalConfig {
    pub mode: Option<crate::config::Mode>,
    pub rom_file: Option<PathBuf>,
}

impl Context {
    pub fn new(
        main_window: GBPixels<GB_WIDTH, GB_HEIGHT, MENU_BAR>,
        event_proxy: EventLoopProxy<CustomEvent>,
    ) -> Self {
        Self {
            main_window,
            joypad_config: Rc::new(RefCell::new(keybindings::load_config())),
            config: InternalConfig::default(),
            event_proxy,
            game: None,
            #[cfg(feature = "fps")]
            time_frame: TimeStat::default(),
            #[cfg(feature = "fps")]
            main_draw_instant: Instant::now(),
            debugger_ctx: None,
            keybindings_ctx: None,
            tilesheet_ctx: None,
            tilemap_ctx: None,
            spritesheet_ctx: None,
        }
    }

    pub fn load_config(&mut self, config: Config) {
        let config_file = config.rom.map(PathBuf::from);
        let reload_mode = self.config.mode != config.mode;
        let reload_file = self.config.rom_file != config_file;
        let open_debugger = config.debug;

        if reload_mode || reload_file {
            self.config.mode = config.mode;
            if let Some(file) = config_file.or_else(|| self.config.rom_file.clone()) {
                self.load(file)
            } else {
                log::warn!("Oh, I was expecting a file or something");
            }
        }

        if open_debugger && self.game.is_some() {
            self.event_proxy
                .send_event(CustomEvent::OpenWindow(WindowType::Debugger(Some(
                    config.breakpoints,
                ))))
                .expect("failed to send event to open debugger");
        }
    }
}

impl Context {
    pub fn open_window(
        &mut self,
        window_type: WindowType,
        event_loop: &EventLoopWindowTarget<CustomEvent>,
    ) -> anyhow::Result<()> {
        match window_type {
            WindowType::Debugger(breakpoints) => {
                if self.debugger_ctx.is_none() && self.game.is_some() {
                    let window = {
                        let size =
                            LogicalSize::new(gb_dbg::DEBUGGER_WIDTH, gb_dbg::DEBUGGER_HEIGHT);
                        WindowBuilder::new()
                            .with_title("GBMU - Cpu Debugger")
                            .with_inner_size(size)
                            .with_resizable(false)
                            .build(event_loop)
                            .expect("cannot build debugger window")
                    };
                    self.debugger_ctx.replace(debugger::Context::new(
                        GBWindow::new(window),
                        self.event_proxy.clone(),
                        breakpoints,
                    ));
                }
            }
            WindowType::Keybindings => {
                if self.keybindings_ctx.is_none() {
                    let window = {
                        let size = LogicalSize::new(250.0_f32, 250.0_f32);
                        WindowBuilder::new()
                            .with_title("GBMU - Keybindings")
                            .with_inner_size(size)
                            .build(event_loop)
                            .expect("cannot build keybinding window")
                    };
                    self.keybindings_ctx.replace(keybindings::Context::new(
                        GBWindow::new(window),
                        self.joypad_config.clone(),
                        self.event_proxy.clone(),
                    ));
                }
            }
            WindowType::Tilesheet => {
                if self.tilesheet_ctx.is_none() && self.game.is_some() {
                    let window = {
                        let size = LogicalSize::new(
                            PPU_TILESHEET_WIDTH as f32,
                            PPU_TILESHEET_HEIGHT as f32 + MENU_BAR as f32,
                        );
                        WindowBuilder::new()
                            .with_title("GBMU - Tilesheet")
                            .with_inner_size(size)
                            .with_min_inner_size(size)
                            .build(event_loop)
                            .expect("cannot build tilesheet window")
                    };
                    self.tilesheet_ctx.replace(ppu_tool::Context::new(
                        GBPixels::new(window)?,
                        self.event_proxy.clone(),
                        ppu_tool::ToolType::Tilesheet { inverted: false },
                    ));
                }
            }
            WindowType::Tilemap => {
                if self.tilemap_ctx.is_none() && self.game.is_some() {
                    let window = {
                        let size = LogicalSize::new(
                            PPU_TILEMAP_DIM as f32,
                            PPU_TILEMAP_DIM as f32 + MENU_BAR as f32,
                        );
                        WindowBuilder::new()
                            .with_title("GBMU - Tilemap")
                            .with_inner_size(size)
                            .with_min_inner_size(size)
                            .build(event_loop)
                            .expect("cannot build tilemap window")
                    };
                    self.tilemap_ctx.replace(ppu_tool::Context::new(
                        GBPixels::new(window)?,
                        self.event_proxy.clone(),
                        ppu_tool::ToolType::Tilemap { window: false },
                    ));
                }
            }
            WindowType::Spritesheet => {
                if self.spritesheet_ctx.is_none() && self.game.is_some() {
                    let window = {
                        let size = LogicalSize::new(
                            PPU_SPRITE_RENDER_WIDTH as f32,
                            PPU_SPRITE_RENDER_HEIGHT as f32 + MENU_BAR as f32,
                        );
                        WindowBuilder::new()
                            .with_title("GBMU - Spritesheet")
                            .with_inner_size(size)
                            .with_min_inner_size(size)
                            .build(event_loop)
                            .expect("cannot build spritesheet window")
                    };
                    self.spritesheet_ctx.replace(ppu_tool::Context::new(
                        GBPixels::new(window)?,
                        self.event_proxy.clone(),
                        ppu_tool::ToolType::Spritesheet { inverted: false },
                    ));
                }
            }
        };
        Ok(())
    }

    pub fn close_window(&mut self, window_type: WindowType) {
        match window_type {
            WindowType::Debugger(_) => self.debugger_ctx = None,
            WindowType::Keybindings => self.keybindings_ctx = None,
            WindowType::Tilesheet => self.tilesheet_ctx = None,
            WindowType::Tilemap => self.tilemap_ctx = None,
            WindowType::Spritesheet => self.spritesheet_ctx = None,
        }
    }

    pub fn redraw(&mut self, window_id: WindowId) -> anyhow::Result<()> {
        if window_id == self.main_window.id() {
            self.redraw_main_window()
        } else if Some(window_id) == self.debugger_ctx.as_ref().map(|ctx| ctx.window.id()) {
            if let Some(game) = self.game.as_mut() {
                self.debugger_ctx.as_mut().unwrap().redraw_window(game)
            } else {
                log::warn!("Debugger need a game");
                Ok(())
            }
        } else if Some(window_id) == self.keybindings_ctx.as_ref().map(|ctx| ctx.window.id()) {
            self.keybindings_ctx.as_mut().unwrap().redraw_window()
        } else if Some(window_id) == self.tilesheet_ctx.as_ref().map(|ctx| ctx.window.id()) {
            if let Some(game) = self.game.as_mut() {
                self.tilesheet_ctx
                    .as_mut()
                    .unwrap()
                    .redraw_window(&game.ppu)
            } else {
                log::warn!("Tilesheet need a ppu");
                Ok(())
            }
        } else if Some(window_id) == self.tilemap_ctx.as_ref().map(|ctx| ctx.window.id()) {
            if let Some(game) = self.game.as_mut() {
                self.tilemap_ctx.as_mut().unwrap().redraw_window(&game.ppu)
            } else {
                log::warn!("Tilemap need a ppu");
                Ok(())
            }
        } else if Some(window_id) == self.spritesheet_ctx.as_ref().map(|ctx| ctx.window.id()) {
            if let Some(game) = self.game.as_mut() {
                self.spritesheet_ctx
                    .as_mut()
                    .unwrap()
                    .redraw_window(&game.ppu)
            } else {
                log::warn!("Spritesheet need a ppu");
                Ok(())
            }
        } else {
            panic!("unexpected window id {window_id:?}")
        }
    }

    pub fn process_window_event(&mut self, window_id: WindowId, event: WindowEvent) {
        if window_id == self.main_window.id() {
            self.process_main_window_event(event)
        } else if Some(window_id) == self.debugger_ctx.as_ref().map(|ctx| ctx.window.id()) {
            self.debugger_ctx
                .as_mut()
                .unwrap()
                .process_window_event(event)
        } else if Some(window_id) == self.keybindings_ctx.as_ref().map(|ctx| ctx.window.id()) {
            self.keybindings_ctx
                .as_mut()
                .unwrap()
                .process_window_event(event)
        } else if Some(window_id) == self.tilesheet_ctx.as_ref().map(|ctx| ctx.window.id()) {
            self.tilesheet_ctx
                .as_mut()
                .unwrap()
                .process_window_event(event)
        } else if Some(window_id) == self.tilemap_ctx.as_ref().map(|ctx| ctx.window.id()) {
            self.tilemap_ctx
                .as_mut()
                .unwrap()
                .process_window_event(event)
        } else if Some(window_id) == self.spritesheet_ctx.as_ref().map(|ctx| ctx.window.id()) {
            self.spritesheet_ctx
                .as_mut()
                .unwrap()
                .process_window_event(event)
        } else {
            log::error!("unexpected window id {window_id:?} for event {event:?}")
        }
    }
}

impl Context {
    pub fn load(&mut self, file: PathBuf) {
        match Game::new(&file, self.joypad_config.clone(), false, self.config.mode) {
            Ok(game) => {
                self.game.replace(game);
                self.config.rom_file.replace(file);
            }
            Err(err) => {
                log::error!(
                    "Failed to load rom file \"{}\": {}",
                    file.to_string_lossy(),
                    err
                );
            }
        };
    }

    /// Reset the game context allowing the restart a game
    pub fn reset_game(&mut self, wanted_mode: Option<crate::config::Mode>) {
        if let Some(ref rom_file) = self.config.rom_file {
            let selected_mode = wanted_mode.or(self.config.mode);

            match Game::new(rom_file, self.joypad_config.clone(), false, selected_mode) {
                Ok(game) => {
                    self.game.replace(game);
                }
                Err(err) => {
                    log::error!(
                        "failed to reset the game from \"{}\", reason: {}",
                        rom_file.to_string_lossy(),
                        err
                    )
                }
            }
        }
    }
}

/// Context impl for main window
impl Context {
    pub fn redraw_main_window(&mut self) -> anyhow::Result<()> {
        if let Some(ref game) = self.game {
            let image = game.ppu.pixels();
            let frame = &mut self.main_window.pixels.get_frame();
            load_image_to_frame(image, frame);
        }

        crate::ui::draw_egui(self);

        let main_pixels = &mut self.main_window.pixels;
        let main_context = &mut self.main_window.context;

        main_pixels.render_with(|encoder, render_target, context| {
            main_context.render_egui(
                encoder,
                render_target,
                &gb_lcd::RenderContext::from(context),
            )?;

            Ok(())
        })?;

        #[cfg(feature = "fps")]
        {
            self.time_frame.add_sample(self.main_draw_instant.elapsed());
            self.main_draw_instant = std::time::Instant::now();
        }

        Ok(())
    }

    fn process_main_window_event(&mut self, event: WindowEvent) {
        if self.main_window.context.on_event(&event) {
            return;
        }

        match event {
            WindowEvent::Resized(new_size) => {
                self.main_window.resize(new_size);
            }
            WindowEvent::ScaleFactorChanged {
                scale_factor,
                new_inner_size,
            } => {
                self.main_window.resize(*new_inner_size);
                self.main_window.context.scale_factor(scale_factor as f32);
            }
            WindowEvent::CloseRequested => self
                .event_proxy
                .send_event(CustomEvent::Quit)
                .expect("cannot send quit event"),
            WindowEvent::DroppedFile(path) => self
                .event_proxy
                .send_event(CustomEvent::LoadFile(path))
                .expect("cannot send load file event"),
            WindowEvent::KeyboardInput { input, .. } => {
                use gb_joypad::KeyEntry;

                let pressed = input.state == ElementState::Pressed;
                let key = KeyEntry::from(input);
                if let Some(ref mut game) = self.game {
                    game.joypad.borrow_mut().on_key_event(key, pressed);
                }
            }
            _ => {}
        }
    }
}<|MERGE_RESOLUTION|>--- conflicted
+++ resolved
@@ -9,9 +9,6 @@
     windows::WindowType,
 };
 use gb_lcd::{DrawEgui, GBPixels, GBWindow, PseudoPixels, PseudoWindow};
-<<<<<<< HEAD
-#[cfg(feature = "fps")]
-=======
 use gb_ppu::{
     SPRITE_RENDER_HEIGHT, SPRITE_RENDER_WIDTH, TILEMAP_DIM, TILESHEET_HEIGHT, TILESHEET_WIDTH,
 };
@@ -21,8 +18,7 @@
 const PPU_SPRITE_RENDER_WIDTH: u32 = SPRITE_RENDER_WIDTH as u32;
 const PPU_SPRITE_RENDER_HEIGHT: u32 = SPRITE_RENDER_HEIGHT as u32;
 
-#[cfg(any(feature = "time_frame", feature = "debug_fps"))]
->>>>>>> a8f08db4
+#[cfg(feature = "fps")]
 use std::time::Instant;
 use std::{cell::RefCell, path::PathBuf, rc::Rc};
 use winit::{
