--- conflicted
+++ resolved
@@ -9,14 +9,10 @@
     image::load_image_to_frame,
     windows::{WindowType, Windows},
 };
-<<<<<<< HEAD
-use gb_lcd::{DrawEgui, PseudoPixels, PseudoWindow};
+use gb_dbg::debugger::Debugger;
+use gb_lcd::{DrawEgui, GBWindow, PseudoPixels, PseudoWindow};
 #[cfg(any(feature = "time_frame", feature = "debug_fps"))]
 use std::time::Instant;
-=======
-use gb_dbg::debugger::Debugger;
-use gb_lcd::{DrawEgui, GBWindow, PseudoPixels, PseudoWindow};
->>>>>>> d8265d74
 use winit::{
     dpi::LogicalSize,
     event::{ElementState, WindowEvent},
@@ -30,14 +26,11 @@
     pub config: Config,
     pub event_proxy: EventLoopProxy<CustomEvent>,
     pub game: Option<Game>,
-<<<<<<< HEAD
     #[cfg(any(feature = "time_frame", feature = "debug_fps"))]
     pub time_frame: TimeStat,
     #[cfg(any(feature = "time_frame", feature = "debug_fps"))]
     pub main_draw_instant: Instant,
-=======
     pub debugger: Option<Debugger<Game>>,
->>>>>>> d8265d74
 }
 
 impl Context {
@@ -49,12 +42,10 @@
             config,
             event_proxy,
             game: None,
-<<<<<<< HEAD
             #[cfg(any(feature = "time_frame", feature = "debug_fps"))]
             time_frame: TimeStat::default(),
             #[cfg(any(feature = "time_frame", feature = "debug_fps"))]
             main_draw_instant: Instant::now(),
-=======
             debugger: None,
         }
     }
@@ -95,7 +86,6 @@
                 self.debugger = None;
             }
             _ => todo!("cannot currently close window {window_type:?}"),
->>>>>>> d8265d74
         }
     }
 
