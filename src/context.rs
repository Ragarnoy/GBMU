--- conflicted
+++ resolved
@@ -1,11 +1,7 @@
 use anyhow::Result;
 use gb_bus::{
     generic::{CharDevice, SimpleRW},
-<<<<<<< HEAD
-    AddressBus, Bus, IORegBus, WorkingRam,
-=======
     AddressBus, Bus, IORegBus, Lock, WorkingRam,
->>>>>>> 417c8f88
 };
 use gb_clock::Clock;
 use gb_cpu::cpu::Cpu;
@@ -140,24 +136,16 @@
 
 impl MemoryDebugOperations for Game {
     fn read(&self, index: u16) -> u8 {
-<<<<<<< HEAD
-        self.addr_bus.read(index).unwrap_or_else(|err| {
-            log::error!("[DBG-OPS] bus read error at {}: {:?}", index, err);
-            0xff
-        })
-=======
         self.addr_bus
             .read(index, Some(Lock::Debugger))
             .unwrap_or_else(|err| {
                 log::error!("[DBG-OPS] bus read error at {}: {:?}", index, err);
                 0xff
             })
->>>>>>> 417c8f88
     }
 }
 
 impl RegisterDebugOperations for Game {
-<<<<<<< HEAD
     fn cpu_get(&self, key: &str) -> Result<RegisterValue> {
         match key {
             "AF" => Ok(self.cpu.borrow().registers.af.into()),
@@ -168,10 +156,6 @@
             "PC" => Ok(self.cpu.borrow().registers.pc.into()),
             _ => Ok(0xffu8.into()),
         }
-=======
-    fn cpu_get(&self, _key: &str) -> Result<RegisterValue> {
-        Ok(RegisterValue::U8(0xff))
->>>>>>> 417c8f88
     }
 
     fn ppu_get(&self, _key: &str) -> Result<RegisterValue> {
@@ -183,7 +167,6 @@
     }
 
     fn cpu_registers(&self) -> Vec<RegisterMap> {
-<<<<<<< HEAD
         vec![
             ("AF".to_string(), self.cpu.borrow().registers.af.into()),
             ("BC".to_string(), self.cpu.borrow().registers.bc.into()),
@@ -192,9 +175,6 @@
             ("SP".to_string(), self.cpu.borrow().registers.sp.into()),
             ("PC".to_string(), self.cpu.borrow().registers.pc.into()),
         ]
-=======
-        Vec::new()
->>>>>>> 417c8f88
     }
 
     fn ppu_registers(&self) -> Vec<RegisterMap> {
