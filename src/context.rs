--- conflicted
+++ resolved
@@ -26,12 +26,9 @@
 use std::io::BufWriter;
 use std::{cell::RefCell, collections::BTreeMap, fs::File, ops::DerefMut, path::Path, rc::Rc};
 
-<<<<<<< HEAD
 use crate::custom_event::CustomEvent;
-=======
 #[cfg(feature = "cgb")]
 use crate::Mode;
->>>>>>> 72be4a6b
 
 pub struct Context<const WIDTH: usize, const HEIGHT: usize> {
     pub sdl: sdl2::Sdl,
