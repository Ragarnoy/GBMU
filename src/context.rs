--- conflicted
+++ resolved
@@ -254,11 +254,8 @@
                 self.joypad.borrow_mut().deref_mut(),
                 self.dma.borrow_mut().deref_mut(),
                 &mut self.cpu,
-<<<<<<< HEAD
+                self.hdma.borrow_mut().deref_mut(),
                 self.apu.borrow_mut().deref_mut()
-=======
-                self.hdma.borrow_mut().deref_mut()
->>>>>>> 4db48ff3
             );
             self.check_scheduled_stop(!frame_not_finished);
             #[cfg(feature = "cgb")]
