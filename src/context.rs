<<<<<<< HEAD
use gb_joypad::Joypad;
use gb_lcd::render::RenderImage;
#[cfg(feature = "audio")]
use sdl2::audio::AudioQueue;

use std::{cell::RefCell, rc::Rc};

use crate::custom_event::CustomEvent;

pub struct Context<const WIDTH: usize, const HEIGHT: usize> {
    pub sdl: sdl2::Sdl,
    pub video: sdl2::VideoSubsystem,
    pub windows: crate::windows::Windows,
    pub display: RenderImage<WIDTH, HEIGHT>,
    pub joypad: Rc<RefCell<Joypad>>,
    #[cfg(feature = "audio")]
    pub audio_queue: Rc<RefCell<AudioQueue<f32>>>,
    #[cfg(feature = "debug_render")]
    pub debug_render: bool,
    pub custom_events: Vec<CustomEvent>,
=======
mod debugger;
mod keybindings;

#[cfg(any(feature = "time_frame", feature = "debug_fps"))]
use crate::time_frame::TimeStat;
use crate::{
    config::Config, custom_event::CustomEvent, game::Game, image::load_image_to_frame,
    windows::WindowType,
};
use gb_lcd::{DrawEgui, GBPixels, GBWindow, PseudoPixels, PseudoWindow};
#[cfg(any(feature = "time_frame", feature = "debug_fps"))]
use std::time::Instant;
use std::{cell::RefCell, path::PathBuf, rc::Rc};
use winit::{
    dpi::LogicalSize,
    event::{ElementState, WindowEvent},
    event_loop::{EventLoopProxy, EventLoopWindowTarget},
    window::{WindowBuilder, WindowId},
};

pub struct Context {
    pub main_window: GBPixels,
    pub joypad_config: Rc<RefCell<gb_joypad::Config>>,
    pub config: Config,
    pub event_proxy: EventLoopProxy<CustomEvent>,
    pub game: Option<Game>,
    #[cfg(any(feature = "time_frame", feature = "debug_fps"))]
    pub time_frame: TimeStat,
    #[cfg(any(feature = "time_frame", feature = "debug_fps"))]
    pub main_draw_instant: Instant,
    pub debugger_ctx: Option<debugger::Context>,
    pub keybindings_ctx: Option<keybindings::Context>,
}

impl Context {
    pub fn new(
        main_window: GBPixels,
        config: Config,
        event_proxy: EventLoopProxy<CustomEvent>,
    ) -> Self {
        Self {
            main_window,
            joypad_config: Rc::new(RefCell::new(keybindings::load_config())),
            config,
            event_proxy,
            game: None,
            #[cfg(any(feature = "time_frame", feature = "debug_fps"))]
            time_frame: TimeStat::default(),
            #[cfg(any(feature = "time_frame", feature = "debug_fps"))]
            main_draw_instant: Instant::now(),
            debugger_ctx: None,
            keybindings_ctx: None,
        }
    }
}

impl Context {
    pub fn open_window(
        &mut self,
        window_type: WindowType,
        event_loop: &EventLoopWindowTarget<CustomEvent>,
    ) {
        match window_type {
            WindowType::Debugger => {
                if self.debugger_ctx.is_none() && self.game.is_some() {
                    let window = {
                        let size =
                            LogicalSize::new(gb_dbg::DEBUGGER_WIDTH, gb_dbg::DEBUGGER_HEIGHT);
                        WindowBuilder::new()
                            .with_title("GBMU - Cpu Debugger")
                            .with_inner_size(size)
                            .with_resizable(false)
                            .build(event_loop)
                            .expect("cannot build debugger window")
                    };
                    self.debugger_ctx.replace(debugger::Context::new(
                        GBWindow::new(window),
                        self.event_proxy.clone(),
                    ));
                }
            }
            WindowType::Keybindings => {
                if self.keybindings_ctx.is_none() {
                    let window = {
                        let size = LogicalSize::new(250.0, 250.0);
                        WindowBuilder::new()
                            .with_title("GBMU - Keybindings")
                            .with_inner_size(size)
                            .build(event_loop)
                            .expect("cannot build keybinding window")
                    };
                    self.keybindings_ctx.replace(keybindings::Context::new(
                        GBWindow::new(window),
                        self.joypad_config.clone(),
                        self.event_proxy.clone(),
                    ));
                }
            }
        }
    }

    pub fn close_window(&mut self, window_type: WindowType) {
        match window_type {
            WindowType::Debugger => {
                self.debugger_ctx = None;
                self.debugger_ctx = None;
            }
            WindowType::Keybindings => {
                self.keybindings_ctx = None;
            }
        }
    }

    pub fn redraw(&mut self, window_id: WindowId) -> anyhow::Result<()> {
        if window_id == self.main_window.id() {
            self.redraw_main_window()
        } else if Some(window_id) == self.debugger_ctx.as_ref().map(|ctx| ctx.window.id()) {
            if let Some(game) = self.game.as_mut() {
                self.debugger_ctx.as_mut().unwrap().redraw_window(game)
            } else {
                log::warn!("Debugger need a game");
                Ok(())
            }
        } else if Some(window_id) == self.keybindings_ctx.as_ref().map(|ctx| ctx.window.id()) {
            self.keybindings_ctx.as_mut().unwrap().redraw_window()
        } else {
            panic!("unexpected window id {window_id:?}")
        }
    }

    pub fn process_window_event(&mut self, window_id: WindowId, event: WindowEvent) {
        if window_id == self.main_window.id() {
            self.process_main_window_event(event)
        } else if Some(window_id) == self.debugger_ctx.as_ref().map(|ctx| ctx.window.id()) {
            self.debugger_ctx
                .as_mut()
                .unwrap()
                .process_window_event(event)
        } else if Some(window_id) == self.keybindings_ctx.as_ref().map(|ctx| ctx.window.id()) {
            self.keybindings_ctx
                .as_mut()
                .unwrap()
                .process_window_event(event)
        } else {
            log::error!("unexpected window id {window_id:?} for event {event:?}")
        }
    }
}

impl Context {
    pub fn load(&mut self, file: PathBuf) {
        match Game::new(
            &file,
            self.joypad_config.clone(),
            false,
            #[cfg(feature = "cgb")]
            self.config.mode,
        ) {
            Ok(game) => {
                self.game.replace(game);
            }
            Err(err) => {
                log::error!(
                    "Failed to load rom file \"{}\": {}",
                    file.to_string_lossy(),
                    err
                );
            }
        };
    }
}

/// Context impl for main window
impl Context {
    pub fn redraw_main_window(&mut self) -> anyhow::Result<()> {
        crate::ui::draw_egui(
            self,
            #[cfg(feature = "debug_fps")]
            self.time_frame.instant_fps(),
        );
        let main_pixels = &mut self.main_window.pixels;
        let main_context = &mut self.main_window.context;

        if let Some(ref game) = self.game {
            let image = game.ppu.pixels();
            let frame = main_pixels.get_frame();
            load_image_to_frame(image, frame);
        }
        main_pixels.render_with(|encoder, render_target, context| {
            // Render pixels buffer
            context.scaling_renderer.render(encoder, render_target);

            main_context.render_egui(
                encoder,
                render_target,
                &gb_lcd::RenderContext::from(context),
            )?;

            Ok(())
        })?;

        #[cfg(any(feature = "time_frame", feature = "debug_fps"))]
        {
            self.time_frame.add_sample(self.main_draw_instant.elapsed());
            self.main_draw_instant = std::time::Instant::now();
        }

        Ok(())
    }

    fn process_main_window_event(&mut self, event: WindowEvent) {
        if self.main_window.context.on_event(&event) {
            return;
        }

        match event {
            WindowEvent::Resized(new_size) => {
                self.main_window.resize(new_size);
            }
            WindowEvent::ScaleFactorChanged {
                scale_factor,
                new_inner_size,
            } => {
                self.main_window.resize(*new_inner_size);
                self.main_window.context.scale_factor(scale_factor as f32);
            }
            WindowEvent::CloseRequested => self
                .event_proxy
                .send_event(CustomEvent::Quit)
                .expect("cannot send quit event"),
            WindowEvent::DroppedFile(path) => self
                .event_proxy
                .send_event(CustomEvent::LoadFile(path))
                .expect("cannot send load file event"),
            WindowEvent::KeyboardInput { input, .. } => {
                use gb_joypad::KeyEntry;

                let pressed = input.state == ElementState::Pressed;
                let key = KeyEntry::from(input);
                if let Some(ref mut game) = self.game {
                    game.joypad.borrow_mut().on_key_event(key, pressed);
                }
            }
            _ => {}
        }
    }
>>>>>>> 5af2b391
}<|MERGE_RESOLUTION|>--- conflicted
+++ resolved
@@ -1,25 +1,3 @@
-<<<<<<< HEAD
-use gb_joypad::Joypad;
-use gb_lcd::render::RenderImage;
-#[cfg(feature = "audio")]
-use sdl2::audio::AudioQueue;
-
-use std::{cell::RefCell, rc::Rc};
-
-use crate::custom_event::CustomEvent;
-
-pub struct Context<const WIDTH: usize, const HEIGHT: usize> {
-    pub sdl: sdl2::Sdl,
-    pub video: sdl2::VideoSubsystem,
-    pub windows: crate::windows::Windows,
-    pub display: RenderImage<WIDTH, HEIGHT>,
-    pub joypad: Rc<RefCell<Joypad>>,
-    #[cfg(feature = "audio")]
-    pub audio_queue: Rc<RefCell<AudioQueue<f32>>>,
-    #[cfg(feature = "debug_render")]
-    pub debug_render: bool,
-    pub custom_events: Vec<CustomEvent>,
-=======
 mod debugger;
 mod keybindings;
 
@@ -266,5 +244,4 @@
             _ => {}
         }
     }
->>>>>>> 5af2b391
 }