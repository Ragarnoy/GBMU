#[cfg(feature = "cgb")]
use gb_bus::generic::{CharDevice, PanicDevice};
use gb_bus::{generic::SimpleRW, AddressBus, Bus, IORegArea, IORegBus, Lock, WorkingRam};
use gb_clock::{cycles, Clock};
use gb_cpu::{cpu::Cpu, new_cpu, registers::Registers};
use gb_dbg::{
    dbg_interfaces::{
        AudioRegs, CpuRegs, DebugOperations, IORegs, MemoryDebugOperations, PpuRegs,
        RegisterDebugOperations, RegisterMap, RegisterValue,
    },
    until::Until,
};
use gb_dma::Dma;
use gb_joypad::Joypad;
use gb_lcd::render::{RenderImage, SCREEN_HEIGHT, SCREEN_WIDTH};
use gb_ppu::Ppu;
#[cfg(feature = "save_state")]
use gb_roms::controllers::Full;
use gb_roms::{
    controllers::{bios, generate_rom_controller, BiosWrapper, Generic, GenericState, Partial},
    header::AutoSave,
    Header,
};
use gb_timer::Timer;
#[cfg(feature = "registers_logs")]
use std::io::BufWriter;
use std::{cell::RefCell, collections::BTreeMap, fs::File, ops::DerefMut, path::Path, rc::Rc};

#[cfg(feature = "cgb")]
use crate::Mode;

pub struct Context<const WIDTH: usize, const HEIGHT: usize> {
    pub sdl: sdl2::Sdl,
    pub video: sdl2::VideoSubsystem,
    pub windows: crate::windows::Windows,
    pub display: RenderImage<WIDTH, HEIGHT>,
    pub joypad: Rc<RefCell<Joypad>>,
    #[cfg(feature = "debug_render")]
    pub debug_render: bool,
}

pub struct Game {
    pub romname: String,
    pub header: Header,
    pub auto_save: Option<AutoSave>,
    pub mbc: Rc<RefCell<Generic>>,
    pub cpu: Cpu,
    pub ppu: Ppu,
    pub clock: Clock,
    pub io_bus: Rc<RefCell<IORegBus>>,
    pub timer: Rc<RefCell<Timer>>,
    pub dma: Rc<RefCell<Dma>>,
    pub joypad: Rc<RefCell<Joypad>>,
    pub addr_bus: AddressBus,
    scheduled_stop: Option<ScheduledStop>,
    emulation_stopped: bool,
    cycle_count: usize,
    #[cfg(feature = "save_state")]
    hram: Rc<RefCell<SimpleRW<0x80>>>,
    #[cfg(feature = "save_state")]
    wram: Rc<RefCell<WorkingRam>>,
    #[cfg(feature = "registers_logs")]
    logs_file: BufWriter<File>,
    pub cgb_mode: bool,
}

#[derive(Debug)]
enum ScheduledStop {
    /// Schedule a stop after `usize` cycle
    Cycle(usize),
    /// Schedule a stop after `usize` step
    Step(usize),
    /// Schedule a stop after `usize` frame
    Frame(usize),
    /// Schedule a stop after `time` delay
    Timeout(std::time::Instant, std::time::Duration),
}

impl Game {
    pub fn new<P: AsRef<Path>>(
        rompath: &P,
        joypad: Rc<RefCell<Joypad>>,
        stopped: bool,
        #[cfg(feature = "cgb")] forced_mode: Option<Mode>,
    ) -> Result<Game, anyhow::Error> {
        use std::io::Seek;

        let romname = rompath.as_ref().to_string_lossy().to_string();
        let mut file = File::open(rompath)?;
        let header = Header::from_file(&mut file)?;

        #[cfg(not(feature = "cgb"))]
        let cgb_mode = false;
        #[cfg(feature = "cgb")]
        let cgb_mode = if let Some(forced_mode) = forced_mode {
            forced_mode == Mode::Color
        } else {
            header.title.is_cgb_cartridge()
        };

        log::debug!("header: {:?}", header);

        file.rewind()?;
        let mbc = mbc_with_save_state(&romname, &header, file)?;
        let mbc = Rc::new(RefCell::new(mbc));

        let ppu = Ppu::new(cgb_mode);
        let ppu_mem = Rc::new(RefCell::new(ppu.memory()));
        let ppu_reg = Rc::new(RefCell::new(ppu.registers()));
        let (cpu, cpu_io_reg) = if cfg!(feature = "bios") {
            new_cpu()
        } else {
            let (mut cpu, cpu_io_reg) = new_cpu();
            assert!(
                !cgb_mode,
                "we don't have the registers value for color mode"
            );
            cpu.set_registers(Registers::DMG);
            (cpu, cpu_io_reg)
        };
<<<<<<< HEAD
        let wram = Rc::new(RefCell::new(WorkingRam::new(false)));
        let timer = if !cfg!(feature = "bios") {
            let mut timer = Timer::default();
            timer.system_clock = 0xAC00;
            timer
        } else {
            Timer::default()
        };
        let timer = Rc::new(RefCell::new(timer));
=======
        let wram = Rc::new(RefCell::new(WorkingRam::new(cgb_mode)));
        let timer = Rc::new(RefCell::new(Timer::default()));
>>>>>>> 33e0dd68
        let bios_wrapper = {
            let bios = Rc::new(RefCell::new(if cfg!(feature = "cgb") {
                bios::cgb()
            } else {
                bios::dmg()
            }));
            let wrapper = if cfg!(feature = "bios") {
                BiosWrapper::new(bios, mbc.clone())
            } else {
                let mut wp = BiosWrapper::new(bios, mbc.clone());
                wp.bios_enabling_reg = 0xa;
                wp
            };
            Rc::new(RefCell::new(wrapper))
        };
        let dma = Rc::new(RefCell::new(Dma::new()));
        let serial = Rc::new(RefCell::new(gb_bus::Serial::default()));

        let io_bus = {
            let mut io_bus = IORegBus::default();
            #[cfg(feature = "cgb")]
            if cgb_mode {
                io_bus
                    .with_area(IORegArea::Vbk, ppu_reg.clone())
                    .with_area(IORegArea::Key1, cpu_io_reg.clone())
                    .with_hdma(Rc::new(RefCell::new(PanicDevice::default())))
                    .with_area(IORegArea::RP, Rc::new(RefCell::new(CharDevice(0))))
                    .with_area(IORegArea::Svbk, wram.clone());
            }
            io_bus
                .with_area(IORegArea::Joy, joypad.clone())
                .with_timer(timer.clone())
                .with_ppu(ppu_reg)
                .with_area(IORegArea::IF, cpu_io_reg.clone())
                .with_area(IORegArea::Dma, dma.clone())
                .with_area(IORegArea::BootRom, bios_wrapper.clone())
                .with_serial(serial)
                .with_default_sound()
                .with_default_waveform_ram();
            io_bus
        };
        let io_bus = Rc::new(RefCell::new(io_bus));
        let hram = Rc::new(RefCell::new(SimpleRW::<0x80>::default()));

        let bus = AddressBus {
            rom: bios_wrapper,
            vram: ppu_mem.clone(),
            ext_ram: mbc.clone(),
            ram: wram.clone(),
            #[cfg(feature = "save_state")]
            eram: wram.clone(),
            #[cfg(not(feature = "save_state"))]
            eram: wram,
            oam: ppu_mem,
            io_reg: io_bus.clone(),
            #[cfg(feature = "save_state")]
            hram: hram.clone(),
            #[cfg(not(feature = "save_state"))]
            hram,

            ie_reg: cpu_io_reg,
            area_locks: BTreeMap::new(),
        };
        #[cfg(feature = "registers_logs")]
        let logs_file = Game::create_new_file().unwrap();

        Ok(Self {
            romname,
            header: header.clone(),
            auto_save: header.cartridge_type.auto_save_type(),
            mbc,
            cpu,
            ppu,
            clock: Clock::default(),
            io_bus,
            timer,
            dma,
            joypad,
            addr_bus: bus,
            scheduled_stop: None,
            emulation_stopped: stopped,
            cycle_count: 0,
            #[cfg(feature = "save_state")]
            hram,
            #[cfg(feature = "save_state")]
            wram,
            #[cfg(feature = "registers_logs")]
            logs_file,
            cgb_mode,
        })
    }

    pub fn cycle(&mut self) -> bool {
        if !self.emulation_stopped {
            #[cfg(feature = "registers_logs")]
            if self.cpu.controller.is_instruction_finished {
                self.log_registers_to_file().unwrap_or_default();
            }
            let frame_not_finished = cycles!(
                self.clock,
                &mut self.addr_bus,
                self.timer.borrow_mut().deref_mut(),
                &mut self.ppu,
                self.joypad.borrow_mut().deref_mut(),
                self.dma.borrow_mut().deref_mut(),
                &mut self.cpu
            );
            self.check_scheduled_stop(!frame_not_finished);
            #[cfg(feature = "cgb")]
            if self.cpu.io_regs.borrow().fast_mode() {
                cycles!(
                    self.clock,
                    &mut self.addr_bus,
                    &mut self.cpu,
                    self.timer.borrow_mut().deref_mut(),
                    self.dma.borrow_mut().deref_mut()
                );
                self.check_scheduled_stop(!frame_not_finished);
            }

            self.cycle_count += 1;
            frame_not_finished
        } else {
            false
        }
    }

    fn check_scheduled_stop(&mut self, frame_ended: bool) {
        if let Some(ref mut scheduled) = self.scheduled_stop {
            log::trace!(
                "check for stop, scheduled={:?}, framed_ended={}",
                scheduled,
                frame_ended
            );
            match scheduled {
                ScheduledStop::Cycle(count) => {
                    if *count == 1 {
                        self.emulation_stopped = true;
                        self.scheduled_stop = None;
                    } else {
                        *count -= 1;
                    }
                }
                ScheduledStop::Step(count) => {
                    if self.cpu.controller.is_instruction_finished {
                        if *count == 1 {
                            self.emulation_stopped = true;
                            self.scheduled_stop = None;
                        } else {
                            *count -= 1;
                        }
                    }
                }
                ScheduledStop::Frame(count) => {
                    if frame_ended {
                        if *count == 1 {
                            self.finish_instruction();
                        } else {
                            *count -= 1;
                        }
                    }
                }
                ScheduledStop::Timeout(instant, timeout) => {
                    if &instant.elapsed() > timeout {
                        self.finish_instruction();
                    }
                }
            }
        }
    }

    fn finish_instruction(&mut self) {
        if !self.cpu.controller.is_instruction_finished {
            self.scheduled_stop = Some(ScheduledStop::Step(1));
        } else {
            self.emulation_stopped = true;
            self.scheduled_stop = None;
        }
    }

    pub fn draw(&self, context: &mut Context<SCREEN_WIDTH, SCREEN_HEIGHT>) {
        context.display.update_render(self.ppu.pixels());
        context.display.draw();
    }

    pub fn update_scheduled_stop(&mut self, flow: std::ops::ControlFlow<Until>) {
        use std::ops::ControlFlow::{Break, Continue};
        match flow {
            Continue(()) => {
                self.emulation_stopped = false;
                self.scheduled_stop = None;
            }
            Break(Until::Null | Until::Cycle(0) | Until::Frame(0) | Until::Second(0)) => {
                self.emulation_stopped = true;
                self.scheduled_stop = None;
            }
            Break(Until::Cycle(count)) => {
                self.emulation_stopped = false;
                self.scheduled_stop = Some(ScheduledStop::Cycle(count));
            }
            Break(Until::Step(count)) => {
                self.emulation_stopped = false;
                self.scheduled_stop = Some(ScheduledStop::Step(count));
            }
            Break(Until::Frame(count)) => {
                self.emulation_stopped = false;
                self.scheduled_stop = Some(ScheduledStop::Frame(count));
            }
            Break(Until::Second(count)) => {
                self.emulation_stopped = false;
                self.scheduled_stop = Some(ScheduledStop::Timeout(
                    std::time::Instant::now(),
                    std::time::Duration::from_secs(count.try_into().unwrap_or_else(|e| {
                        log::error!("cannot convert {}_usize to u64: {:?}", count, e);
                        1_u64
                    })),
                ));
            }
        }
    }

    #[cfg(feature = "save_state")]
    /// Save the current game state to a file
    pub fn save_state(&self, filename: &Path) {
        use anyhow::Error;
        use rmp_serde::encode::write_named;
        use std::fs::OpenOptions;

        let minimal_state = SaveState::from(self);
        if let Err(e) = OpenOptions::new()
            .create(true)
            .write(true)
            .open(filename)
            .map_err(Error::from)
            .and_then(|mut writer| Ok(write_named(&mut writer, &minimal_state)?))
        {
            log::error!(
                "failed to save the game context to {}: {}",
                filename.to_string_lossy(),
                e
            );
        } else {
            log::info!(
                "successfuly save the current game state of {}",
                self.romname
            );
        }
    }

    #[cfg(feature = "save_state")]
    /// Load a game state from a file
    pub fn load_save_file(&mut self, filename: &Path) {
        use anyhow::Error;
        use rmp_serde::decode::from_read;

        match File::open(&filename)
            .map_err(Error::from)
            .and_then(|file| Ok(from_read::<File, SaveState>(file)?))
        {
            Ok(minimal_state) => {
                if let Err(e) = self.load_state(minimal_state) {
                    log::error!("failed to load save state: {}", e)
                }
            }
            Err(e) => {
                log::error!(
                    "failed to load game state from {}: {}",
                    filename.to_string_lossy(),
                    e
                );
            }
        }
    }

    #[cfg(feature = "save_state")]
    fn load_state(&mut self, state: SaveState) -> anyhow::Result<()> {
        self.load_cpu_state(state.cpu_regs, state.cpu_io_regs)?;
        self.load_wram(state.working_ram)?;
        self.load_timer(state.timer)?;
        self.load_hram(state.hram)?;

        self.mbc.borrow_mut().load(state.mbcs)?;
        Ok(())
    }

    #[cfg(feature = "save_state")]
    fn load_hram(&mut self, hram: Vec<u8>) -> anyhow::Result<()> {
        let hram = SimpleRW::try_from(hram)
            .map_err(|size| anyhow::anyhow!("Failed to load HRAM, invalid size {:x}", size))?;
        let hram = Rc::new(RefCell::new(hram));
        self.addr_bus.hram = hram.clone();
        self.hram = hram;

        Ok(())
    }

    #[cfg(feature = "save_state")]
    fn load_cpu_state(
        &mut self,
        registers: gb_cpu::registers::Registers,
        io_regs: gb_cpu::io_registers::IORegisters,
    ) -> anyhow::Result<()> {
        let cpu_io = Rc::new(RefCell::new(io_regs));
        self.cpu.io_regs = cpu_io.clone();
        let mut io_bus = self.io_bus.borrow_mut();
        #[cfg(feature = "cgb")]
        {
            io_bus.with_area(IORegArea::Key1, cpu_io.clone());
        }
        io_bus.with_area(IORegArea::IF, cpu_io.clone());

        self.cpu.registers = registers;
        self.addr_bus.ie_reg = cpu_io;
        Ok(())
    }

    #[cfg(feature = "save_state")]
    fn load_wram(&mut self, state: WorkingRam) -> anyhow::Result<()> {
        let wram = Rc::new(RefCell::new(state));
        self.addr_bus.ram = wram.clone();
        #[cfg(feature = "cgb")]
        self.io_bus
            .borrow_mut()
            .with_area(IORegArea::Svbk, wram.clone());
        self.wram = wram;
        Ok(())
    }

    #[cfg(feature = "save_state")]
    fn load_timer(&mut self, state: Timer) -> anyhow::Result<()> {
        let timer = Rc::new(RefCell::new(state));
        self.io_bus.borrow_mut().with_timer(timer.clone());
        self.timer = timer;
        Ok(())
    }

    #[cfg(feature = "registers_logs")]
    fn log_registers_to_file(&mut self) -> std::io::Result<()> {
        use std::io::Write;
        let file = &mut self.logs_file;
        let timer_borrow = self.timer.borrow();

        if let Err(e) = writeln!(
            file,
            "{} ({:02X} {:02X} {:02X} {:02X}) TIMA: {:02X} TAC: {:02X} CLK: {:04X}",
            self.cpu.registers,
            <AddressBus as Bus<u8>>::read(&self.addr_bus, self.cpu.registers.pc, None)
                .unwrap_or(0xff),
            <AddressBus as Bus<u8>>::read(&self.addr_bus, self.cpu.registers.pc + 1, None)
                .unwrap_or(0xff),
            <AddressBus as Bus<u8>>::read(&self.addr_bus, self.cpu.registers.pc + 2, None)
                .unwrap_or(0xff),
            <AddressBus as Bus<u8>>::read(&self.addr_bus, self.cpu.registers.pc + 3, None)
                .unwrap_or(0xff),
            timer_borrow.tima,
            <AddressBus as Bus<u8>>::read(&self.addr_bus, 0xff07, None).unwrap_or(0xff),
            timer_borrow.system_clock
        ) {
            log::error!("Couldn't write to file: {}", e);
        }
        Ok(())
    }

    #[cfg(feature = "registers_logs")]
    fn create_new_file() -> std::io::Result<BufWriter<File>> {
        use std::{env, fs::OpenOptions};

        let registers_logs = {
            use env::{temp_dir, var};
            let mut project_path =
                var("LOG_DIR").map_or_else(|_| temp_dir(), std::path::PathBuf::from);
            project_path.push("registers.log");
            project_path
        };

        log::info!("opening registers log at {}", registers_logs.display());
        let file = OpenOptions::new()
            .write(true)
            .create(true)
            .open(registers_logs)?;
        Ok(BufWriter::new(file))
    }
}

/// Return an initalised MBCs with it auto game save if possible
fn mbc_with_save_state(
    romname: &str,
    header: &Header,
    file: std::fs::File,
) -> anyhow::Result<Generic> {
    let mut mbc = generate_rom_controller(file, header.clone())?;

    {
        use rmp_serde::decode::from_read;

        let filename = game_save_path(romname);
        if let Ok(file) = File::open(&filename) {
            log::info!("found auto save file at {}", filename);
            if let Err(e) =
                from_read(file).map(|state: GenericState<Partial>| mbc.load_partial(state))
            {
                log::error!(
                    "while loading data into mbc, got the following error: {}",
                    e
                )
            } else {
                log::info!("successfuly load mbc data from {}", filename);
            }
        }
    }

    Ok(mbc)
}

impl Drop for Game {
    fn drop(&mut self) {
        if self.auto_save == Some(AutoSave::Ram) || self.auto_save == Some(AutoSave::RamTimer) {
            use anyhow::Error;
            use rmp_serde::encode::write_named;
            use std::fs::OpenOptions;

            let filename = game_save_path(&self.romname);
            match OpenOptions::new()
                .create(true)
                .write(true)
                .open(&filename)
                .map_err(Error::from)
                .and_then(|mut file| {
                    write_named(&mut file, &self.mbc.borrow().save_partial()).map_err(Error::from)
                }) {
                Ok(_) => log::info!("successfuly save mbc data to {}", filename),
                Err(e) => {
                    log::error!("failed to save mbc data to {}, got error: {}", filename, e)
                }
            }
        }
    }
}

/// Return the path where the game save file will be located
pub fn game_save_path(rom_filename: &str) -> String {
    let rom_id = game_id(rom_filename);
    let root = game_root_config_path();

    std::path::Path::new(&root)
        .join(format!("{}.{}", rom_id, crate::constant::GAME_SAVE_EXT))
        .to_string_lossy()
        .to_string()
}

/// Return the root path of the config folder
pub fn game_root_config_path() -> String {
    sdl2::filesystem::pref_path(crate::constant::ORG_NAME, crate::constant::APP_NAME)
        .expect("a prefered config")
}

/// Create a standardize rom name id
fn game_id(rom_filename: &str) -> String {
    let rom_path = Path::new(rom_filename);
    rom_path
        .file_stem()
        .map_or_else(
            || rom_filename.to_string(),
            |filename| filename.to_string_lossy().to_string(),
        )
        .replace(" ", "-")
        .to_lowercase()
}

impl DebugOperations for Game {
    fn cycle(&self) -> usize {
        self.cycle_count
    }
}

impl MemoryDebugOperations for Game {
    fn read(&self, index: u16) -> u8 {
        self.addr_bus
            .read(index, Some(Lock::Debugger))
            .unwrap_or_else(|err| {
                log::trace!("[DBG-OPS] bus read error at {}: {:?}", index, err);
                0xff
            })
    }
}

macro_rules! read_bus_reg {
    ($type:expr, $bus:expr, $addr:expr) => {
        RegisterMap($type, read_bus_reg!($bus, u16::from($addr)))
    };

    ($bus:expr, $addr:expr) => {
        $bus.read(u16::from($addr), Some(Lock::Debugger))
            .unwrap_or(0xffu8)
            .into()
    };
}

impl RegisterDebugOperations for Game {
    fn cpu_get(&self, key: CpuRegs) -> RegisterValue {
        match key {
            CpuRegs::AF => self.cpu.registers.af.into(),
            CpuRegs::BC => self.cpu.registers.bc.into(),
            CpuRegs::DE => self.cpu.registers.de.into(),
            CpuRegs::HL => self.cpu.registers.hl.into(),
            CpuRegs::SP => self.cpu.registers.sp.into(),
            CpuRegs::PC => self.cpu.registers.pc.into(),
        }
    }

    fn ppu_get(&self, key: PpuRegs) -> RegisterValue {
        use gb_bus::io_reg_area::IORegArea::{
            Bgp, Dma, LcdControl, LcdStat, Ly, Lyc, Obp0, Obp1, Scx, Scy, Wx, Wy,
        };

        match key {
            PpuRegs::Control => read_bus_reg!(self.addr_bus, LcdControl),
            PpuRegs::Status => read_bus_reg!(self.addr_bus, LcdStat),
            PpuRegs::Scy => read_bus_reg!(self.addr_bus, Scy),
            PpuRegs::Scx => read_bus_reg!(self.addr_bus, Scx),
            PpuRegs::Ly => read_bus_reg!(self.addr_bus, Ly),
            PpuRegs::Lyc => read_bus_reg!(self.addr_bus, Lyc),
            PpuRegs::Dma => read_bus_reg!(self.addr_bus, Dma),
            PpuRegs::Bgp => read_bus_reg!(self.addr_bus, Bgp),
            PpuRegs::Obp0 => read_bus_reg!(self.addr_bus, Obp0),
            PpuRegs::Obp1 => read_bus_reg!(self.addr_bus, Obp1),
            PpuRegs::Wy => read_bus_reg!(self.addr_bus, Wy),
            PpuRegs::Wx => read_bus_reg!(self.addr_bus, Wx),
        }
    }

    fn io_get(&self, key: IORegs) -> RegisterValue {
        use gb_bus::constant::IE_REG;
        use gb_bus::io_reg_area::IORegArea::{BootRom, Div, Joy, Tac, Tima, Tma, IF, SB, SC};
        #[cfg(feature = "cgb")]
        use gb_bus::io_reg_area::IORegArea::{Hdma1, Hdma2, Hdma3, Hdma4, Hdma5, Key1, Svbk, Vbk};

        match key {
            // joypad regs
            IORegs::Joy => read_bus_reg!(self.addr_bus, Joy),
            // serial regs
            IORegs::SerialByte => read_bus_reg!(self.addr_bus, SB),
            IORegs::SerialCtl => read_bus_reg!(self.addr_bus, SC),
            // Timer regs
            IORegs::Div => read_bus_reg!(self.addr_bus, Div),
            IORegs::Tima => read_bus_reg!(self.addr_bus, Tima),
            IORegs::Tma => read_bus_reg!(self.addr_bus, Tma),
            IORegs::Tac => read_bus_reg!(self.addr_bus, Tac),
            // cpu int regs
            IORegs::If => read_bus_reg!(self.addr_bus, IF),
            IORegs::Ie => read_bus_reg!(self.addr_bus, IE_REG),
            // Boot ROM
            IORegs::BootRom => read_bus_reg!(self.addr_bus, BootRom),
            #[cfg(feature = "cgb")]
            IORegs::Key1 => read_bus_reg!(self.addr_bus, Key1),
            #[cfg(feature = "cgb")]
            IORegs::VramBank => read_bus_reg!(self.addr_bus, Vbk),
            #[cfg(feature = "cgb")]
            IORegs::WRamBank => read_bus_reg!(self.addr_bus, Svbk),
            #[cfg(feature = "cgb")]
            IORegs::VramDma => read_bus_reg!(self.addr_bus, Hdma1),
            #[cfg(feature = "cgb")]
            IORegs::VramDma => read_bus_reg!(self.addr_bus, Hdma2),
            #[cfg(feature = "cgb")]
            IORegs::VramDma => read_bus_reg!(self.addr_bus, Hdma3),
            #[cfg(feature = "cgb")]
            IORegs::VramDma => read_bus_reg!(self.addr_bus, Hdma4),
            #[cfg(feature = "cgb")]
            IORegs::VramDma => read_bus_reg!(self.addr_bus, Hdma5),
        }
    }

    fn audio_get(&self, key: AudioRegs) -> RegisterValue {
        use gb_bus::io_reg_area::IORegArea::{
            Nr10, Nr11, Nr12, Nr13, Nr14, Nr21, Nr22, Nr23, Nr24, Nr30, Nr31, Nr32, Nr33, Nr34,
            Nr41, Nr42, Nr43, Nr44, Nr50, Nr51, Nr52,
        };

        match key {
            AudioRegs::Fs1 => read_bus_reg!(self.addr_bus, Nr10),
            AudioRegs::Pwm1 => read_bus_reg!(self.addr_bus, Nr11),
            AudioRegs::Env1 => read_bus_reg!(self.addr_bus, Nr12),
            AudioRegs::Af1 => read_bus_reg!(self.addr_bus, Nr13),
            AudioRegs::Ctl1 => read_bus_reg!(self.addr_bus, Nr14),
            AudioRegs::Pwm2 => read_bus_reg!(self.addr_bus, Nr21),
            AudioRegs::Env2 => read_bus_reg!(self.addr_bus, Nr22),
            AudioRegs::Af2 => read_bus_reg!(self.addr_bus, Nr23),
            AudioRegs::Ctl2 => read_bus_reg!(self.addr_bus, Nr24),
            AudioRegs::A3Toggle => read_bus_reg!(self.addr_bus, Nr30),
            AudioRegs::Pwm3 => read_bus_reg!(self.addr_bus, Nr31),
            AudioRegs::Vol3 => read_bus_reg!(self.addr_bus, Nr32),
            AudioRegs::Af3 => read_bus_reg!(self.addr_bus, Nr33),
            AudioRegs::Ctl3 => read_bus_reg!(self.addr_bus, Nr34),
            AudioRegs::Pwm4 => read_bus_reg!(self.addr_bus, Nr41),
            AudioRegs::Vol4 => read_bus_reg!(self.addr_bus, Nr42),
            AudioRegs::Af4 => read_bus_reg!(self.addr_bus, Nr43),
            AudioRegs::Ctl4 => read_bus_reg!(self.addr_bus, Nr44),
            AudioRegs::AudOutMap => read_bus_reg!(self.addr_bus, Nr44),
            AudioRegs::AudMap => read_bus_reg!(self.addr_bus, Nr50),
            AudioRegs::AudChanCtl => read_bus_reg!(self.addr_bus, Nr51),
            AudioRegs::AudWave => read_bus_reg!(self.addr_bus, Nr52),
        }
    }

    fn cpu_registers(&self) -> Vec<RegisterMap<CpuRegs>> {
        vec![
            RegisterMap(CpuRegs::AF, self.cpu.registers.af.into()),
            RegisterMap(CpuRegs::BC, self.cpu.registers.bc.into()),
            RegisterMap(CpuRegs::DE, self.cpu.registers.de.into()),
            RegisterMap(CpuRegs::HL, self.cpu.registers.hl.into()),
            RegisterMap(CpuRegs::SP, self.cpu.registers.sp.into()),
            RegisterMap(CpuRegs::PC, self.cpu.registers.pc.into()),
        ]
    }

    fn ppu_registers(&self) -> Vec<RegisterMap<PpuRegs>> {
        use gb_bus::io_reg_area::IORegArea::{
            Bgp, Dma, LcdControl, LcdStat, Ly, Lyc, Obp0, Obp1, Scx, Scy, Wx, Wy,
        };

        vec![
            read_bus_reg!(PpuRegs::Control, self.addr_bus, LcdControl),
            read_bus_reg!(PpuRegs::Status, self.addr_bus, LcdStat),
            read_bus_reg!(PpuRegs::Scy, self.addr_bus, Scy),
            read_bus_reg!(PpuRegs::Scx, self.addr_bus, Scx),
            read_bus_reg!(PpuRegs::Ly, self.addr_bus, Ly),
            read_bus_reg!(PpuRegs::Lyc, self.addr_bus, Lyc),
            read_bus_reg!(PpuRegs::Dma, self.addr_bus, Dma),
            read_bus_reg!(PpuRegs::Bgp, self.addr_bus, Bgp),
            read_bus_reg!(PpuRegs::Obp0, self.addr_bus, Obp0),
            read_bus_reg!(PpuRegs::Obp1, self.addr_bus, Obp1),
            read_bus_reg!(PpuRegs::Wy, self.addr_bus, Wy),
            read_bus_reg!(PpuRegs::Wx, self.addr_bus, Wx),
        ]
    }

    fn io_registers(&self) -> Vec<RegisterMap<IORegs>> {
        use gb_bus::constant::IE_REG;
        use gb_bus::io_reg_area::IORegArea::{BootRom, Div, Joy, Tac, Tima, Tma, IF, SB, SC};
        #[cfg(feature = "cgb")]
        use gb_bus::io_reg_area::IORegArea::{Hdma1, Hdma2, Hdma3, Hdma4, Hdma5, Key1, Svbk, Vbk};

        vec![
            // joypad regs
            read_bus_reg!(IORegs::Joy, self.addr_bus, Joy),
            // serial regs
            read_bus_reg!(IORegs::SerialByte, self.addr_bus, SB),
            read_bus_reg!(IORegs::SerialCtl, self.addr_bus, SC),
            // Timer regs
            read_bus_reg!(IORegs::Div, self.addr_bus, Div),
            read_bus_reg!(IORegs::Tima, self.addr_bus, Tima),
            read_bus_reg!(IORegs::Tma, self.addr_bus, Tma),
            read_bus_reg!(IORegs::Tac, self.addr_bus, Tac),
            // cpu int regs
            read_bus_reg!(IORegs::If, self.addr_bus, IF),
            read_bus_reg!(IORegs::Ie, self.addr_bus, IE_REG),
            // Boot ROM
            read_bus_reg!(IORegs::BootRom, self.addr_bus, BootRom),
            #[cfg(feature = "cgb")]
            read_bus_reg!(IORegs::VramBank, self.addr_bus, Vbk),
            #[cfg(feature = "cgb")]
            read_bus_reg!(IORegs::Key1, self.addr_bus, Key1),
            #[cfg(feature = "cgb")]
            read_bus_reg!(IORegs::WRamBank, self.addr_bus, Svbk),
            #[cfg(feature = "cgb")]
            read_bus_reg!(IORegs::VramDma, self.addr_bus, Hdma1),
            #[cfg(feature = "cgb")]
            read_bus_reg!(IORegs::VramDma, self.addr_bus, Hdma2),
            #[cfg(feature = "cgb")]
            read_bus_reg!(IORegs::VramDma, self.addr_bus, Hdma3),
            #[cfg(feature = "cgb")]
            read_bus_reg!(IORegs::VramDma, self.addr_bus, Hdma4),
            #[cfg(feature = "cgb")]
            read_bus_reg!(IORegs::VramDma, self.addr_bus, Hdma5),
        ]
    }

    fn audio_registers(&self) -> Vec<RegisterMap<AudioRegs>> {
        use gb_bus::io_reg_area::IORegArea::{
            Nr10, Nr11, Nr12, Nr13, Nr14, Nr21, Nr22, Nr23, Nr24, Nr30, Nr31, Nr32, Nr33, Nr34,
            Nr41, Nr42, Nr43, Nr44, Nr50, Nr51, Nr52,
        };

        vec![
            read_bus_reg!(AudioRegs::Fs1, self.addr_bus, Nr10),
            read_bus_reg!(AudioRegs::Pwm1, self.addr_bus, Nr11),
            read_bus_reg!(AudioRegs::Env1, self.addr_bus, Nr12),
            read_bus_reg!(AudioRegs::Af1, self.addr_bus, Nr13),
            read_bus_reg!(AudioRegs::Ctl1, self.addr_bus, Nr14),
            read_bus_reg!(AudioRegs::Pwm2, self.addr_bus, Nr21),
            read_bus_reg!(AudioRegs::Env2, self.addr_bus, Nr22),
            read_bus_reg!(AudioRegs::Af2, self.addr_bus, Nr23),
            read_bus_reg!(AudioRegs::Ctl2, self.addr_bus, Nr24),
            read_bus_reg!(AudioRegs::A3Toggle, self.addr_bus, Nr30),
            read_bus_reg!(AudioRegs::Pwm3, self.addr_bus, Nr31),
            read_bus_reg!(AudioRegs::Vol3, self.addr_bus, Nr32),
            read_bus_reg!(AudioRegs::Af3, self.addr_bus, Nr33),
            read_bus_reg!(AudioRegs::Ctl3, self.addr_bus, Nr34),
            read_bus_reg!(AudioRegs::Pwm4, self.addr_bus, Nr41),
            read_bus_reg!(AudioRegs::Vol4, self.addr_bus, Nr42),
            read_bus_reg!(AudioRegs::Af4, self.addr_bus, Nr43),
            read_bus_reg!(AudioRegs::Ctl4, self.addr_bus, Nr44),
            read_bus_reg!(AudioRegs::AudOutMap, self.addr_bus, Nr44),
            read_bus_reg!(AudioRegs::AudMap, self.addr_bus, Nr50),
            read_bus_reg!(AudioRegs::AudChanCtl, self.addr_bus, Nr51),
            read_bus_reg!(AudioRegs::AudWave, self.addr_bus, Nr52),
        ]
    }
}

#[cfg(feature = "save_state")]
#[derive(serde::Serialize, serde::Deserialize)]
struct SaveState {
    pub romname: String,
    pub cpu_regs: gb_cpu::registers::Registers,
    pub cpu_io_regs: gb_cpu::io_registers::IORegisters,
    pub mbcs: GenericState<Full>,
    pub working_ram: WorkingRam,
    pub timer: Timer,
    pub hram: Vec<u8>,
    pub ppu: Ppu,
}

#[cfg(feature = "save_state")]
impl From<&Game> for SaveState {
    fn from(context: &Game) -> Self {
        Self {
            romname: context.romname.clone(),
            cpu_regs: context.cpu.registers,
            cpu_io_regs: *context.cpu.io_regs.borrow(),
            mbcs: context.mbc.borrow().save(),
            working_ram: context.wram.borrow().clone(),
            timer: *context.timer.borrow(),
            hram: context.hram.borrow().save(),
            ppu: context.ppu.clone(),
        }
    }
}<|MERGE_RESOLUTION|>--- conflicted
+++ resolved
@@ -118,8 +118,7 @@
             cpu.set_registers(Registers::DMG);
             (cpu, cpu_io_reg)
         };
-<<<<<<< HEAD
-        let wram = Rc::new(RefCell::new(WorkingRam::new(false)));
+        let wram = Rc::new(RefCell::new(WorkingRam::new(cgb_mode)));
         let timer = if !cfg!(feature = "bios") {
             let mut timer = Timer::default();
             timer.system_clock = 0xAC00;
@@ -128,10 +127,6 @@
             Timer::default()
         };
         let timer = Rc::new(RefCell::new(timer));
-=======
-        let wram = Rc::new(RefCell::new(WorkingRam::new(cgb_mode)));
-        let timer = Rc::new(RefCell::new(Timer::default()));
->>>>>>> 33e0dd68
         let bios_wrapper = {
             let bios = Rc::new(RefCell::new(if cfg!(feature = "cgb") {
                 bios::cgb()
