--- conflicted
+++ resolved
@@ -1,9 +1,5 @@
 #[cfg(feature = "cgb")]
-<<<<<<< HEAD
-use gb_bus::generic::PanicDevice;
-=======
 use gb_bus::generic::{CharDevice, PanicDevice};
->>>>>>> 79063bce
 use gb_bus::{generic::SimpleRW, AddressBus, Bus, IORegArea, IORegBus, Lock, WorkingRam};
 use gb_clock::{cycles, Clock};
 use gb_cpu::{cpu::Cpu, new_cpu, registers::Registers};
@@ -55,11 +51,8 @@
     emulation_stopped: bool,
     cycle_count: usize,
     #[cfg(feature = "save_state")]
-<<<<<<< HEAD
-=======
     hram: Rc<RefCell<SimpleRW<0x80>>>,
     #[cfg(feature = "save_state")]
->>>>>>> 79063bce
     wram: Rc<RefCell<WorkingRam>>,
 }
 
@@ -186,11 +179,8 @@
             emulation_stopped: stopped,
             cycle_count: 0,
             #[cfg(feature = "save_state")]
-<<<<<<< HEAD
-=======
             hram,
             #[cfg(feature = "save_state")]
->>>>>>> 79063bce
             wram,
         })
     }
@@ -366,17 +356,12 @@
     fn load_state(&mut self, state: SaveState) -> anyhow::Result<()> {
         self.load_cpu_state(state.cpu_regs, state.cpu_io_regs)?;
         self.load_wram(state.working_ram)?;
-<<<<<<< HEAD
         self.load_timer(state.timer)?;
-=======
         self.load_hram(state.hram)?;
->>>>>>> 79063bce
 
         self.mbc.borrow_mut().load(state.mbcs)?;
         Ok(())
     }
-<<<<<<< HEAD
-=======
 
     #[cfg(feature = "save_state")]
     fn load_hram(&mut self, hram: Vec<u8>) -> anyhow::Result<()> {
@@ -388,7 +373,6 @@
 
         Ok(())
     }
->>>>>>> 79063bce
 
     #[cfg(feature = "save_state")]
     fn load_cpu_state(
@@ -419,7 +403,6 @@
             .borrow_mut()
             .with_area(IORegArea::Svbk, wram.clone());
         self.wram = wram;
-<<<<<<< HEAD
         Ok(())
     }
 
@@ -428,8 +411,6 @@
         let timer = Rc::new(RefCell::new(state));
         self.io_bus.borrow_mut().with_timer(timer.clone());
         self.timer = timer;
-=======
->>>>>>> 79063bce
         Ok(())
     }
 }
@@ -768,13 +749,9 @@
     pub cpu_regs: gb_cpu::registers::Registers,
     pub cpu_io_regs: gb_cpu::io_registers::IORegisters,
     pub mbcs: GenericState<Full>,
-<<<<<<< HEAD
     pub working_ram: WorkingRam,
     pub timer: Timer,
-=======
     pub hram: Vec<u8>,
-    pub working_ram: WorkingRam,
->>>>>>> 79063bce
 }
 
 #[cfg(feature = "save_state")]
@@ -785,13 +762,9 @@
             cpu_regs: context.cpu.registers,
             cpu_io_regs: *context.cpu.io_regs.borrow(),
             mbcs: context.mbc.borrow().save(),
-<<<<<<< HEAD
             working_ram: context.wram.borrow().clone(),
             timer: *context.timer.borrow(),
-=======
             hram: context.hram.borrow().save(),
-            working_ram: context.wram.borrow().clone(),
->>>>>>> 79063bce
         }
     }
 }