--- conflicted
+++ resolved
@@ -148,15 +148,6 @@
 }
 
 macro_rules! read_bus_reg {
-<<<<<<< HEAD
-    ($name:literal, $bus:expr, $addr:expr) => {
-        (
-            $name.to_string(),
-            $bus.read($addr, Some(Lock::Debugger))
-                .unwrap_or(0xffu8)
-                .into(),
-        )
-=======
     ($type:expr, $bus:expr, $addr:expr) => {
         RegisterMap($type, read_bus_reg!($bus, $addr))
     };
@@ -165,7 +156,6 @@
         $bus.read($addr, Some(Lock::Debugger))
             .unwrap_or(0xffu8)
             .into()
->>>>>>> 75a6349f
     };
 }
 
@@ -252,66 +242,6 @@
         ]
     }
 
-<<<<<<< HEAD
-    fn ppu_registers(&self) -> Vec<RegisterMap> {
-        vec![
-            // lcd regs
-            read_bus_reg!("LCD CTL", self.addr_bus, 0xFF40),
-            read_bus_reg!("LCD ST", self.addr_bus, 0xFF41),
-            read_bus_reg!("SCY", self.addr_bus, 0xFF42),
-            read_bus_reg!("SCX", self.addr_bus, 0xFF43),
-            read_bus_reg!("LY", self.addr_bus, 0xFF44),
-            read_bus_reg!("LYC", self.addr_bus, 0xFF45),
-            read_bus_reg!("DMA", self.addr_bus, 0xFF46),
-            read_bus_reg!("BGP", self.addr_bus, 0xFF47),
-            read_bus_reg!("OBP0", self.addr_bus, 0xFF48),
-            read_bus_reg!("OBP1", self.addr_bus, 0xFF49),
-            read_bus_reg!("WY", self.addr_bus, 0xFF4A),
-            read_bus_reg!("WX", self.addr_bus, 0xFF4B),
-        ]
-    }
-
-    fn io_registers(&self) -> Vec<RegisterMap> {
-        vec![
-            // joypad regs
-            read_bus_reg!("JOY", self.addr_bus, 0xff00),
-            // serial regs
-            read_bus_reg!("Serial", self.addr_bus, 0xff01),
-            read_bus_reg!("Serial CTL", self.addr_bus, 0xff02),
-            // Timer regs
-            read_bus_reg!("DIV", self.addr_bus, 0xff04),
-            read_bus_reg!("TIMA", self.addr_bus, 0xff05),
-            read_bus_reg!("TMA", self.addr_bus, 0xff06),
-            read_bus_reg!("TAC", self.addr_bus, 0xff07),
-            // cpu int regs
-            read_bus_reg!("IF", self.addr_bus, 0xff0f),
-            read_bus_reg!("IE", self.addr_bus, 0xffff),
-            // audio regs
-            read_bus_reg!("Audio channel 1 - SWEEP", self.addr_bus, 0xFF10),
-            read_bus_reg!("Audio channel 1 - PWM", self.addr_bus, 0xFF11),
-            read_bus_reg!("Audio channel 1 - envelope", self.addr_bus, 0xFF12),
-            read_bus_reg!("Audio channel 1 - FREQ", self.addr_bus, 0xFF13),
-            read_bus_reg!("Audio channel 1 - CTL", self.addr_bus, 0xFF14),
-            read_bus_reg!("Audio channel 2 - PWD", self.addr_bus, 0xFF16),
-            read_bus_reg!("Audio channel 2 - envelope", self.addr_bus, 0xFF17),
-            read_bus_reg!("Audio channel 2 - FREQ", self.addr_bus, 0xFF18),
-            read_bus_reg!("Audio channel 2 - CTL", self.addr_bus, 0xFF19),
-            read_bus_reg!("Audio channel 3 - ENABLE", self.addr_bus, 0xFF1A),
-            read_bus_reg!("Audio channel 3 - PWD", self.addr_bus, 0xFF1B),
-            read_bus_reg!("Audio channel 3 - VOL", self.addr_bus, 0xFF1C),
-            read_bus_reg!("Audio channel 3 - FREQ", self.addr_bus, 0xFF1D),
-            read_bus_reg!("Audio channel 3 - CTL", self.addr_bus, 0xFF1E),
-            read_bus_reg!("Audio channel 4 - PWD", self.addr_bus, 0xFF20),
-            read_bus_reg!("Audio channel 4 - VOL", self.addr_bus, 0xFF21),
-            read_bus_reg!("Audio channel 4 - FREQ", self.addr_bus, 0xFF22),
-            read_bus_reg!("Audio channel 4 - CTL", self.addr_bus, 0xFF23),
-            read_bus_reg!("Audio output mapping", self.addr_bus, 0xFF24),
-            read_bus_reg!("Audio mapping", self.addr_bus, 0xFF25),
-            read_bus_reg!("Audio channel control", self.addr_bus, 0xFF26),
-            read_bus_reg!("Audio Wave", self.addr_bus, 0xFF30),
-            // Boot ROM
-            read_bus_reg!("Boot ROM", self.addr_bus, 0xFF50),
-=======
     fn ppu_registers(&self) -> Vec<RegisterMap<PpuRegs>> {
         vec![
             // lcd regs
@@ -370,7 +300,6 @@
             read_bus_reg!(IORegs::AudMap, self.addr_bus, 0xFF25),
             read_bus_reg!(IORegs::AudChanCtl, self.addr_bus, 0xFF26),
             read_bus_reg!(IORegs::AudWave, self.addr_bus, 0xFF30),
->>>>>>> 75a6349f
         ]
     }
 }