--- conflicted
+++ resolved
@@ -11,17 +11,11 @@
 pub const PREFERED_ROM_EXTS: [&str; 3] = ["rom", "gb", "gbc"];
 // #[cfg(feature = "save_state")]
 /// List of prefered extensions for `save state` file
-<<<<<<< HEAD
 // pub const PREFERED_SAVE_STATE_EXT: [&str; 1] = [SAVE_STATE_EXT];
-// const TARGET_FPS_X10: u64 = 597;    // the true value
-// pub const TARGET_FPS_X10: u64 = 600;
 pub const GB_SCREEN_WIDTH: u32 = 160;
 pub const GB_SCREEN_HEIGHT: u32 = 144;
 
 // pub const MENU_BAR_SIZE: f32 = 30.;
-=======
-pub const PREFERED_SAVE_STATE_EXT: [&str; 1] = [SAVE_STATE_EXT];
 /// FPS we want to have
 // pub const TARGET_FPS_X10: u64 = 597;    // the true value
-pub const TARGET_FPS_X10: u64 = 600;
->>>>>>> 589cf5b6
+pub const TARGET_FPS_X10: u64 = 600;