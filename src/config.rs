use clap::Parser;
use std::fmt::{self, Display};

#[derive(Parser, Debug)]
#[clap(version, author, about)]
pub struct Config {
    #[clap(short = 'l', long = "log", help = "change log level", possible_values = &["trace", "debug", "info", "warn", "error", "off"])]
    #[cfg_attr(not(debug_assertions), clap(default_value = "warn"))]
    #[cfg_attr(debug_assertions, clap(default_value = "debug"))]
    pub log_level: log::LevelFilter,

    #[clap(help = "rom file to be loaded by the gameboy")]
    pub rom: Option<String>,

    #[clap(
        long = "breakpoint",
        short = 'b',
        help = "create and enable breakpoints at the start of the rom\n\
        breakpoints must be specified in the following format:\n\
        ./gbmu -b \"PC == 0050\" -b \"AF == 0010\" ...",
        multiple_occurrences = true,
        multiple_values = false,
        requires = "rom"
    )]
    pub breakpoints: Vec<String>,
    #[clap(
        long = "debug",
        short = 'd',
        help = "enable debug mode at the start of the rom",
        requires = "rom"
    )]
    pub debug: bool,

    #[cfg(feature = "cgb")]
    #[clap(
        arg_enum,
        short = 'm',
        long,
        help = "force gameboy mode between color and mono"
    )]
    pub mode: Option<Mode>,
}

#[derive(Debug, clap::ArgEnum, Clone, Copy, PartialEq, Eq)]
pub enum Mode {
    Color,
    Classic,
<<<<<<< HEAD
=======
}

impl Display for Mode {
    fn fmt(&self, f: &mut fmt::Formatter<'_>) -> fmt::Result {
        match self {
            Mode::Color => write!(f, "color"),
            Mode::Classic => write!(f, "classic"),
        }
    }
>>>>>>> f6382b90
}<|MERGE_RESOLUTION|>--- conflicted
+++ resolved
@@ -45,8 +45,6 @@
 pub enum Mode {
     Color,
     Classic,
-<<<<<<< HEAD
-=======
 }
 
 impl Display for Mode {
@@ -56,5 +54,4 @@
             Mode::Classic => write!(f, "classic"),
         }
     }
->>>>>>> f6382b90
 }