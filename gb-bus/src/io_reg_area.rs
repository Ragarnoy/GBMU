use crate::io_reg_constant::*;

#[derive(Debug, PartialEq, Eq, Clone, Copy, PartialOrd, Ord)]
#[repr(u16)]
pub enum IORegArea {
<<<<<<< HEAD
    Controller,
    Communication,
    DivTimer,
    InterruptFlag,
    TimerCounter,
    TimerModulo,
    TimerControl,
    Sound,
    WaveformRam,
    OamDma,
    Lcd,
    #[cfg(feature = "cgb")]
    VRamBank,
    BootRom,
    #[cfg(feature = "cgb")]
    VramDma,
    BgObjPalettes,
    #[cfg(feature = "cgb")]
    WRamBank,
    #[cfg(feature = "cgb")]
    DoubleSpeed,
    #[cfg(feature = "cgb")]
    ObjectPriorityMode,
=======
    /// Joypad
    Joy = JOY,
    /// Serial Byte
    SB = SB,
    /// Serial Control
    SC = SC,

    /// Clock divider
    Div = DIV,
    /// Timer Value
    Tima = TIMA,
    /// Timer Reload
    Tma = TMA,
    /// Timer Control
    Tac = TAC,

    /// Interrupt flag
    IF = IF,

    /// Audio channel 1 sweep
    Nr10 = NR10,
    /// Audio channel 1 sound length/wave duty
    Nr11 = NR11,
    /// Audio channel 1 envelope
    Nr12 = NR12,
    /// Audio channel 1 frequency
    Nr13 = NR13,
    /// Audio channel 1 control
    Nr14 = NR14,

    /// Audio channel 2 sound length/wave duty
    Nr21 = NR21,
    /// Audio channel 2 envelope
    Nr22 = NR22,
    /// Audio channel 2 frequency
    Nr23 = NR23,
    /// Audio channel 2 control
    Nr24 = NR24,

    /// Audio channel 3 enable
    Nr30 = NR30,
    /// Audio channel 3 sound length
    Nr31 = NR31,
    /// Audio channel 3 volume
    Nr32 = NR32,
    /// Audio channel 3 frequency
    Nr33 = NR33,
    /// Audio channel 3 control
    Nr34 = NR34,

    /// Audio channel 4 sound length
    Nr41 = NR41,
    /// Audio channel 4 volume
    Nr42 = NR42,
    /// Audio channel 4 frequency
    Nr43 = NR43,
    /// Audio channel 4 control
    Nr44 = NR44,

    /// Audio output mapping
    Nr50 = NR50,
    /// Audio channel mapping
    Nr51 = NR51,
    /// Audio channel control
    Nr52 = NR52,

    /// Wave pattern RAM byte 0
    WaveRam0 = WAVE_RAM_0,
    /// Wave pattern RAM byte 1
    WaveRam1 = WAVE_RAM_1,
    /// Wave pattern RAM byte 2
    WaveRam2 = WAVE_RAM_2,
    /// Wave pattern RAM byte 3
    WaveRam3 = WAVE_RAM_3,
    /// Wave pattern RAM byte 4
    WaveRam4 = WAVE_RAM_4,
    /// Wave pattern RAM byte 5
    WaveRam5 = WAVE_RAM_5,
    /// Wave pattern RAM byte 6
    WaveRam6 = WAVE_RAM_6,
    /// Wave pattern RAM byte 7
    WaveRam7 = WAVE_RAM_7,
    /// Wave pattern RAM byte 8
    WaveRam8 = WAVE_RAM_8,
    /// Wave pattern RAM byte 9
    WaveRam9 = WAVE_RAM_9,
    /// Wave pattern RAM byte A
    WaveRamA = WAVE_RAM_A,
    /// Wave pattern RAM byte B
    WaveRamB = WAVE_RAM_B,
    /// Wave pattern RAM byte C
    WaveRamC = WAVE_RAM_C,
    /// Wave pattern RAM byte D
    WaveRamD = WAVE_RAM_D,
    /// Wave pattern RAM byte E
    WaveRamE = WAVE_RAM_E,
    /// Wave pattern RAM byte F
    WaveRamF = WAVE_RAM_F,

    /// LCD control
    LcdControl = LCD_CONTROL,
    /// LCD status
    LcdStat = LCD_STAT,
    /// Background vertical scroll
    Scy = SCY,
    /// Background horizontal scrool
    Scx = SCX,
    /// LCD Y coordinate
    Ly = LY,
    /// LCD Y compare
    Lyc = LYC,
    /// OAM DMA source address
    Dma = DMA,
    /// Background palette
    Bgp = BGP,
    /// OBJ palette 0
    Obp0 = OBP0,
    /// OBJ palette 1
    Obp1 = OBP1,
    Wy = WY,
    Wx = WX,
    #[cfg(feature = "cgb")]
    /// Prepare speed switch
    Key1 = KEY1,
    #[cfg(feature = "cgb")]
    /// Vram Bank
    Vbk = VBK,

    BootRom = BOOTROM,

    #[cfg(feature = "cgb")]
    /// New DMA source high
    Hdma1 = HDMA1,
    #[cfg(feature = "cgb")]
    /// New DMA source low
    Hdma2 = HDMA2,
    #[cfg(feature = "cgb")]
    /// New DMA destination high
    Hdma3 = HDMA3,
    #[cfg(feature = "cgb")]
    /// New DMA destination low
    Hdma4 = HDMA4,
    #[cfg(feature = "cgb")]
    /// New DMA Length/Mode/Start
    Hdma5 = HDMA5,
    #[cfg(feature = "cgb")]
    /// Infrared communication port
    RP = RP,
    #[cfg(feature = "cgb")]
    /// Background Color Palette Specification
    Bcps = BCPS,
    #[cfg(feature = "cgb")]
    /// Background Color Palette Data
    Bcpd = BCPD,
    #[cfg(feature = "cgb")]
    /// Object Color Palette Specification
    Ocps = OCPS,
    #[cfg(feature = "cgb")]
    /// Object Color Palette Data
    Ocpd = OCPD,

    #[cfg(feature = "cgb")]
    /// Object priority mode
    Opri = OPRI,
    #[cfg(feature = "cgb")]
    /// Wram Bank
    Svbk = SVBK,
>>>>>>> db52204c
}

impl From<IORegArea> for u16 {
    fn from(r: IORegArea) -> Self {
        r as u16
    }
}

impl TryFrom<u16> for IORegArea {
    type Error = String;

    fn try_from(value: u16) -> Result<Self, Self::Error> {
        let result = match value {
            JOY => Self::Joy,
            SB => Self::SB,
            SC => Self::SC,
            DIV => Self::Div,
            TIMA => Self::Tima,
            TMA => Self::Tma,
            TAC => Self::Tac,
            IF => Self::IF,
            NR11 => Self::Nr11,
            NR12 => Self::Nr12,
            NR13 => Self::Nr13,
            NR14 => Self::Nr14,
            NR22 => Self::Nr22,
            NR23 => Self::Nr23,
            NR24 => Self::Nr24,
            NR31 => Self::Nr31,
            NR32 => Self::Nr32,
            NR33 => Self::Nr33,
            NR34 => Self::Nr34,
            NR42 => Self::Nr42,
            NR43 => Self::Nr43,
            NR44 => Self::Nr44,
            NR51 => Self::Nr51,
            NR52 => Self::Nr52,
            WAVE_RAM_1 => Self::WaveRam1,
            WAVE_RAM_2 => Self::WaveRam2,
            WAVE_RAM_3 => Self::WaveRam3,
            WAVE_RAM_4 => Self::WaveRam4,
            WAVE_RAM_5 => Self::WaveRam5,
            WAVE_RAM_6 => Self::WaveRam6,
            WAVE_RAM_7 => Self::WaveRam7,
            WAVE_RAM_8 => Self::WaveRam8,
            WAVE_RAM_9 => Self::WaveRam9,
            WAVE_RAM_A => Self::WaveRamA,
            WAVE_RAM_B => Self::WaveRamB,
            WAVE_RAM_C => Self::WaveRamC,
            WAVE_RAM_D => Self::WaveRamD,
            WAVE_RAM_E => Self::WaveRamE,
            WAVE_RAM_F => Self::WaveRamF,
            LCD_CONTROL => Self::LcdControl,
            LCD_STAT => Self::LcdStat,
            SCY => Self::Scy,
            SCX => Self::Scx,
            LY => Self::Ly,
            LYC => Self::Lyc,
            DMA => Self::Dma,
            BGP => Self::Bgp,
            OBP0 => Self::Obp0,
            OBP1 => Self::Obp1,
            WY => Self::Wy,
            WX => Self::Wx,
            #[cfg(feature = "cgb")]
            KEY1 => Self::Key1,
            #[cfg(feature = "cgb")]
            VBK => Self::Vbk,
            BOOTROM => Self::BootRom,
            #[cfg(feature = "cgb")]
            HDMA1 => Self::Hdma1,
            #[cfg(feature = "cgb")]
            HDMA2 => Self::Hdma2,
            #[cfg(feature = "cgb")]
            HDMA3 => Self::Hdma3,
            #[cfg(feature = "cgb")]
            HDMA4 => Self::Hdma4,
            #[cfg(feature = "cgb")]
            HDMA5 => Self::Hdma5,
            #[cfg(feature = "cgb")]
            RP => Self::RP,
            #[cfg(feature = "cgb")]
            OPRI => Self::Opri,
            #[cfg(feature = "cgb")]
            SVBK => Self::Svbk,
            _ => {
                return Err(format!("no register for {:x}", value));
            }
        };
<<<<<<< HEAD
        #[cfg(feature = "cgb")]
        use crate::io_reg_constant::{KEY1, OPRI, VRAM_BANK_START, VRAM_DMA_START, WRAM_BANK};

        match area {
            IORegArea::Controller => CONTROLLER_START,
            IORegArea::Communication => COMMUNICATION_START,
            IORegArea::DivTimer => DIV_TIMER_START,
            IORegArea::InterruptFlag => INTERRUPT_FLAG,
            IORegArea::TimerCounter => TIMER_COUNTER_START,
            IORegArea::TimerModulo => TIMER_MODULO_START,
            IORegArea::TimerControl => TIMER_CONTROL_START,
            IORegArea::Sound => SOUND_START,
            IORegArea::WaveformRam => WAVEFORM_RAM_START,
            IORegArea::OamDma => OAM_DMA_START,
            IORegArea::Lcd => LCD_START,
            #[cfg(feature = "cgb")]
            IORegArea::VRamBank => VRAM_BANK_START,
            IORegArea::BootRom => BOOT_ROM_START,
            #[cfg(feature = "cgb")]
            IORegArea::VramDma => VRAM_DMA_START,
            IORegArea::BgObjPalettes => BG_OBJ_PALETTES_START,
            #[cfg(feature = "cgb")]
            IORegArea::WRamBank => WRAM_BANK,
            #[cfg(feature = "cgb")]
            IORegArea::DoubleSpeed => KEY1,
            #[cfg(feature = "cgb")]
            IORegArea::ObjectPriorityMode => OPRI,
        }
=======
        Ok(result)
>>>>>>> db52204c
    }
}<|MERGE_RESOLUTION|>--- conflicted
+++ resolved
@@ -3,31 +3,6 @@
 #[derive(Debug, PartialEq, Eq, Clone, Copy, PartialOrd, Ord)]
 #[repr(u16)]
 pub enum IORegArea {
-<<<<<<< HEAD
-    Controller,
-    Communication,
-    DivTimer,
-    InterruptFlag,
-    TimerCounter,
-    TimerModulo,
-    TimerControl,
-    Sound,
-    WaveformRam,
-    OamDma,
-    Lcd,
-    #[cfg(feature = "cgb")]
-    VRamBank,
-    BootRom,
-    #[cfg(feature = "cgb")]
-    VramDma,
-    BgObjPalettes,
-    #[cfg(feature = "cgb")]
-    WRamBank,
-    #[cfg(feature = "cgb")]
-    DoubleSpeed,
-    #[cfg(feature = "cgb")]
-    ObjectPriorityMode,
-=======
     /// Joypad
     Joy = JOY,
     /// Serial Byte
@@ -195,12 +170,11 @@
     #[cfg(feature = "cgb")]
     /// Wram Bank
     Svbk = SVBK,
->>>>>>> db52204c
 }
 
 impl From<IORegArea> for u16 {
-    fn from(r: IORegArea) -> Self {
-        r as u16
+    fn from(area: IORegArea) -> Self {
+        area as u16
     }
 }
 
@@ -285,37 +259,6 @@
                 return Err(format!("no register for {:x}", value));
             }
         };
-<<<<<<< HEAD
-        #[cfg(feature = "cgb")]
-        use crate::io_reg_constant::{KEY1, OPRI, VRAM_BANK_START, VRAM_DMA_START, WRAM_BANK};
-
-        match area {
-            IORegArea::Controller => CONTROLLER_START,
-            IORegArea::Communication => COMMUNICATION_START,
-            IORegArea::DivTimer => DIV_TIMER_START,
-            IORegArea::InterruptFlag => INTERRUPT_FLAG,
-            IORegArea::TimerCounter => TIMER_COUNTER_START,
-            IORegArea::TimerModulo => TIMER_MODULO_START,
-            IORegArea::TimerControl => TIMER_CONTROL_START,
-            IORegArea::Sound => SOUND_START,
-            IORegArea::WaveformRam => WAVEFORM_RAM_START,
-            IORegArea::OamDma => OAM_DMA_START,
-            IORegArea::Lcd => LCD_START,
-            #[cfg(feature = "cgb")]
-            IORegArea::VRamBank => VRAM_BANK_START,
-            IORegArea::BootRom => BOOT_ROM_START,
-            #[cfg(feature = "cgb")]
-            IORegArea::VramDma => VRAM_DMA_START,
-            IORegArea::BgObjPalettes => BG_OBJ_PALETTES_START,
-            #[cfg(feature = "cgb")]
-            IORegArea::WRamBank => WRAM_BANK,
-            #[cfg(feature = "cgb")]
-            IORegArea::DoubleSpeed => KEY1,
-            #[cfg(feature = "cgb")]
-            IORegArea::ObjectPriorityMode => OPRI,
-        }
-=======
         Ok(result)
->>>>>>> db52204c
     }
 }