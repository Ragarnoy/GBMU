--- conflicted
+++ resolved
@@ -82,16 +82,10 @@
                 v,
                 Box::new(Address::from_offset(Area::HighRam, addr, HRAM_START)),
             ),
-<<<<<<< HEAD
-            IE_REG_START => self.ie_reg.borrow_mut().write(
-                v,
-                Box::new(Address::from_offset(Area::IEReg, addr, IE_REG_START)),
-            ),
-=======
             IE_REG_START => self
                 .ie_reg
+                .borrow_mut()
                 .write(v, Box::new(Address::byte_reg(Area::IEReg, addr))),
->>>>>>> 5ffa4ba9
             _ => Err(Error::BusError(addr)),
         }
     }
@@ -138,17 +132,10 @@
                 addr,
                 HRAM_START,
             ))),
-<<<<<<< HEAD
-            IE_REG_START => self.ie_reg.borrow().read(Box::new(Address::from_offset(
-                Area::IEReg,
-                addr,
-                IE_REG_START,
-            ))),
-=======
             IE_REG_START => self
                 .ie_reg
+                .borrow()
                 .read(Box::new(Address::byte_reg(Area::IEReg, addr))),
->>>>>>> 5ffa4ba9
             _ => Err(Error::BusError(addr)),
         }
     }
