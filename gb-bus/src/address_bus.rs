--- conflicted
+++ resolved
@@ -36,13 +36,8 @@
 }
 
 macro_rules! write_area {
-<<<<<<< HEAD
     ($start:expr, $field:expr, $area_type:ident, $addr:expr, $value:expr) => {{
-        #[cfg(features = "trace_bus_write")]
-=======
-    ($start:expr, $field:expr, $area_type:ident, $value:expr, $addr:expr) => {{
         #[cfg(feature = "trace_bus_write")]
->>>>>>> 07f281c1
         log::trace!(
             "writing at {:4x} the value {:2x} in area {:?}",
             $addr,
