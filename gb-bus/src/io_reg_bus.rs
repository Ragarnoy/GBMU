use crate::{
    address::Address,
    io_reg_constant::{
        BG_OBJ_PALETTES_END, BG_OBJ_PALETTES_START, BOOT_ROM_START, COMMUNICATION_END,
<<<<<<< HEAD
        COMMUNICATION_START, CONTROLLER_START, DIV_TIMER_END, DIV_TIMER_START, INTERRUPT_FLAG,
        LCD_END, LCD_START, SOUND_END, SOUND_START, VRAM_BANK_START, VRAM_DMA_END, VRAM_DMA_START,
        WAVEFORM_RAM_END, WAVEFORM_RAM_START, WRAM_BANK_START,
=======
        COMMUNICATION_START, CONTROLLER_START, DIV_TIMER_START, INTERRUPT_FLAG, LCD_END, LCD_START,
        OAM_DMA_START, SOUND_END, SOUND_START, TIMER_CONTROL_START, TIMER_COUNTER_START,
        TIMER_MODULO_START, VRAM_BANK_START, VRAM_DMA_END, VRAM_DMA_START, WAVEFORM_RAM_END,
        WAVEFORM_RAM_START, WRAM_BANK_START,
>>>>>>> 5d4f8d00
    },
    Address as PseudoAddress, Area, Error, FileOperation, IORegArea,
};
use std::{cell::RefCell, rc::Rc};

<<<<<<< HEAD
struct IORegBus {
    controller: Box<dyn FileOperation<IORegArea>>,
    communication: Box<dyn FileOperation<IORegArea>>,
    div_timer: Box<dyn FileOperation<IORegArea>>,
    interrupt_flag: Box<dyn FileOperation<IORegArea>>,
    sound: Box<dyn FileOperation<IORegArea>>,
    waveform_ram: Box<dyn FileOperation<IORegArea>>,
    lcd: Box<dyn FileOperation<IORegArea>>,
    vram_bank: Box<dyn FileOperation<IORegArea>>,
    boot_rom: Box<dyn FileOperation<IORegArea>>,
    vram_dma: Box<dyn FileOperation<IORegArea>>,
    bg_obj_palettes: Box<dyn FileOperation<IORegArea>>,
    wram_bank: Box<dyn FileOperation<IORegArea>>,
=======
macro_rules! write_area {
    ($start:expr, $field:expr, $area_type:ident, $value:expr, $addr:expr) => {{
        #[cfg(features = "trace_bus_write")]
        log::trace!(
            "writing at {:4x} the value {:2x} in area {:?}",
            $addr,
            $value,
            IORegArea::$area_type
        );
        $field.borrow_mut().write(
            $value,
            Box::new(Address::from_offset(IORegArea::$area_type, $addr, $start)),
        )
    }};
}

macro_rules! read_area {
    ($start:expr, $field:expr, $area_type:ident, $addr: expr) => {{
        #[cfg(features = "trace_bus_rea")]
        log::trace!(
            "reading at {:4x} in area {:?}",
            $addr,
            IORegArea::$area_type
        );
        $field.borrow().read(Box::new(Address::from_offset(
            IORegArea::$area_type,
            $addr,
            $start,
        )))
    }};
}

pub struct IORegBus {
    pub controller: Rc<RefCell<dyn FileOperation<IORegArea>>>,
    pub communication: Rc<RefCell<dyn FileOperation<IORegArea>>>,
    pub div_timer: Rc<RefCell<dyn FileOperation<IORegArea>>>,
    pub interrupt_flag: Rc<RefCell<dyn FileOperation<IORegArea>>>,
    pub tima: Rc<RefCell<dyn FileOperation<IORegArea>>>,
    pub tma: Rc<RefCell<dyn FileOperation<IORegArea>>>,
    pub tac: Rc<RefCell<dyn FileOperation<IORegArea>>>,
    pub sound: Rc<RefCell<dyn FileOperation<IORegArea>>>,
    pub waveform_ram: Rc<RefCell<dyn FileOperation<IORegArea>>>,
    pub lcd: Rc<RefCell<dyn FileOperation<IORegArea>>>,
    pub oam_dma: Rc<RefCell<dyn FileOperation<IORegArea>>>,
    pub vram_bank: Rc<RefCell<dyn FileOperation<IORegArea>>>,
    pub boot_rom: Rc<RefCell<dyn FileOperation<IORegArea>>>,
    pub vram_dma: Rc<RefCell<dyn FileOperation<IORegArea>>>,
    pub bg_obj_palettes: Rc<RefCell<dyn FileOperation<IORegArea>>>,
    pub wram_bank: Rc<RefCell<dyn FileOperation<IORegArea>>>,
>>>>>>> 5d4f8d00
}

impl FileOperation<Area> for IORegBus {
    fn read(&self, address: Box<dyn PseudoAddress<Area>>) -> Result<u8, Error> {
        let addr: u16 = address.into();
        match addr {
<<<<<<< HEAD
            CONTROLLER_START => self.controller.read(Box::new(Address::from_offset(
                IORegArea::Controller,
                addr,
                COMMUNICATION_START,
            ))),
            COMMUNICATION_START..=COMMUNICATION_END => self.communication.read(Box::new(
                Address::from_offset(IORegArea::Communication, addr, COMMUNICATION_START),
            )),
            DIV_TIMER_START..=DIV_TIMER_END => self.div_timer.read(Box::new(Address::from_offset(
                IORegArea::DivTimer,
                addr,
                DIV_TIMER_START,
            ))),
            INTERRUPT_FLAG => self.interrupt_flag.read(Box::new(Address::from_offset(
                IORegArea::InterruptFlag,
                addr,
                INTERRUPT_FLAG,
            ))),
            SOUND_START..=SOUND_END => self.sound.read(Box::new(Address::from_offset(
                IORegArea::Sound,
                addr,
                SOUND_START,
            ))),
            WAVEFORM_RAM_START..=WAVEFORM_RAM_END => self.waveform_ram.read(Box::new(
                Address::from_offset(IORegArea::WaveformRam, addr, WAVEFORM_RAM_START),
            )),
            LCD_START..=LCD_END => self.lcd.read(Box::new(Address::from_offset(
                IORegArea::Lcd,
                addr,
                LCD_START,
            ))),
            VRAM_BANK_START => self.vram_bank.read(Box::new(Address::from_offset(
                IORegArea::VRamBank,
                addr,
                VRAM_BANK_START,
            ))),
            BOOT_ROM_START => self.boot_rom.read(Box::new(Address::from_offset(
                IORegArea::BootRom,
                addr,
                BOOT_ROM_START,
            ))),
            VRAM_DMA_START..=VRAM_DMA_END => self.vram_dma.read(Box::new(Address::from_offset(
                IORegArea::VramDma,
                addr,
                VRAM_DMA_START,
            ))),
            BG_OBJ_PALETTES_START..=BG_OBJ_PALETTES_END => self.bg_obj_palettes.read(Box::new(
                Address::from_offset(IORegArea::BgObjPalettes, addr, BG_OBJ_PALETTES_START),
            )),
            WRAM_BANK_START => self.wram_bank.read(Box::new(Address::from_offset(
                IORegArea::WRamBank,
                addr,
                WRAM_BANK_START,
            ))),
=======
            CONTROLLER_START => read_area!(CONTROLLER_START, self.controller, Controller, addr),
            COMMUNICATION_START..=COMMUNICATION_END => {
                read_area!(COMMUNICATION_START, self.communication, Communication, addr)
            }

            DIV_TIMER_START => read_area!(DIV_TIMER_START, self.div_timer, DivTimer, addr),
            TIMER_COUNTER_START => read_area!(TIMER_COUNTER_START, self.tima, TimerCounter, addr),
            TIMER_MODULO_START => read_area!(TIMER_MODULO_START, self.tma, TimerModulo, addr),
            TIMER_CONTROL_START => read_area!(TIMER_CONTROL_START, self.tac, TimerControl, addr),
            INTERRUPT_FLAG => read_area!(INTERRUPT_FLAG, self.interrupt_flag, InterruptFlag, addr),
            SOUND_START..=SOUND_END => read_area!(SOUND_START, self.sound, Sound, addr),
            WAVEFORM_RAM_START..=WAVEFORM_RAM_END => {
                read_area!(WAVEFORM_RAM_START, self.waveform_ram, WaveformRam, addr)
            }
            OAM_DMA_START => read_area!(OAM_DMA_START, self.oam_dma, OamDma, addr),
            LCD_START..=LCD_END => read_area!(LCD_START, self.lcd, Lcd, addr),
            VRAM_BANK_START => read_area!(VRAM_BANK_START, self.vram_bank, VRamBank, addr),
            BOOT_ROM_START => read_area!(BOOT_ROM_START, self.boot_rom, BootRom, addr),
            VRAM_DMA_START..=VRAM_DMA_END => {
                read_area!(VRAM_DMA_START, self.vram_dma, VramDma, addr)
            }
            BG_OBJ_PALETTES_START..=BG_OBJ_PALETTES_END => {
                read_area!(
                    BG_OBJ_PALETTES_START,
                    self.bg_obj_palettes,
                    BgObjPalettes,
                    addr
                )
            }
            WRAM_BANK_START => read_area!(WRAM_BANK_START, self.wram_bank, WRamBank, addr),
>>>>>>> 5d4f8d00
            _ => Err(Error::BusError(addr)),
        }
    }

    fn write(&mut self, v: u8, address: Box<dyn PseudoAddress<Area>>) -> Result<(), Error> {
        let addr: u16 = address.into();
        match addr {
<<<<<<< HEAD
            CONTROLLER_START => self.controller.write(
                v,
                Box::new(Address::from_offset(
                    IORegArea::Controller,
                    addr,
                    CONTROLLER_START,
                )),
            ),
            COMMUNICATION_START..=COMMUNICATION_END => self.communication.write(
                v,
                Box::new(Address::from_offset(
                    IORegArea::Communication,
                    addr,
                    COMMUNICATION_START,
                )),
            ),
            DIV_TIMER_START..=DIV_TIMER_END => self.div_timer.write(
                v,
                Box::new(Address::from_offset(
                    IORegArea::DivTimer,
                    addr,
                    DIV_TIMER_START,
                )),
            ),
            INTERRUPT_FLAG => self.interrupt_flag.write(
                v,
                Box::new(Address::from_offset(
                    IORegArea::InterruptFlag,
                    addr,
                    INTERRUPT_FLAG,
                )),
            ),
            SOUND_START..=SOUND_END => self.sound.write(
                v,
                Box::new(Address::from_offset(IORegArea::Sound, addr, SOUND_START)),
            ),
            WAVEFORM_RAM_START..=WAVEFORM_RAM_END => self.waveform_ram.write(
                v,
                Box::new(Address::from_offset(
                    IORegArea::WaveformRam,
                    addr,
                    WAVEFORM_RAM_START,
                )),
            ),
            LCD_START..=LCD_END => self.lcd.write(
                v,
                Box::new(Address::from_offset(IORegArea::Lcd, addr, LCD_START)),
            ),
            VRAM_BANK_START => self.vram_bank.write(
                v,
                Box::new(Address::from_offset(
                    IORegArea::VRamBank,
                    addr,
                    VRAM_BANK_START,
                )),
            ),
            BOOT_ROM_START => self.boot_rom.write(
                v,
                Box::new(Address::from_offset(
                    IORegArea::BootRom,
                    addr,
                    BOOT_ROM_START,
                )),
            ),
            VRAM_DMA_START..=VRAM_DMA_END => self.vram_dma.write(
                v,
                Box::new(Address::from_offset(
                    IORegArea::VramDma,
                    addr,
                    VRAM_BANK_START,
                )),
            ),
            BG_OBJ_PALETTES_START..=BG_OBJ_PALETTES_END => self.bg_obj_palettes.write(
=======
            CONTROLLER_START => write_area!(CONTROLLER_START, self.controller, Controller, v, addr),
            COMMUNICATION_START..=COMMUNICATION_END => write_area!(
                COMMUNICATION_START,
                self.communication,
                Communication,
>>>>>>> 5d4f8d00
                v,
                addr
            ),
            DIV_TIMER_START => write_area!(DIV_TIMER_START, self.div_timer, DivTimer, v, addr),
            TIMER_COUNTER_START => {
                write_area!(TIMER_COUNTER_START, self.tima, TimerCounter, v, addr)
            }
            TIMER_MODULO_START => write_area!(TIMER_MODULO_START, self.tma, TimerModulo, v, addr),
            TIMER_CONTROL_START => {
                write_area!(TIMER_CONTROL_START, self.tac, TimerControl, v, addr)
            }
            INTERRUPT_FLAG => {
                write_area!(INTERRUPT_FLAG, self.interrupt_flag, InterruptFlag, v, addr)
            }
            SOUND_START..=SOUND_END => write_area!(SOUND_START, self.sound, Sound, v, addr),
            WAVEFORM_RAM_START..=WAVEFORM_RAM_END => {
                write_area!(WAVEFORM_RAM_START, self.waveform_ram, WaveformRam, v, addr)
            }
            OAM_DMA_START => write_area!(OAM_DMA_START, self.oam_dma, OamDma, v, addr),
            LCD_START..=LCD_END => write_area!(LCD_START, self.lcd, Lcd, v, addr),
            VRAM_BANK_START => write_area!(VRAM_BANK_START, self.vram_bank, VRamBank, v, addr),
            BOOT_ROM_START => write_area!(BOOT_ROM_START, self.boot_rom, BootRom, v, addr),
            VRAM_DMA_START..=VRAM_DMA_END => {
                write_area!(VRAM_BANK_START, self.vram_dma, VramDma, v, addr)
            }
            BG_OBJ_PALETTES_START..=BG_OBJ_PALETTES_END => write_area!(
                BG_OBJ_PALETTES_START,
                self.bg_obj_palettes,
                BgObjPalettes,
                v,
                addr
            ),
            WRAM_BANK_START => write_area!(WRAM_BANK_START, self.wram_bank, WRamBank, v, addr),
            _ => Err(Error::BusError(addr)),
        }
    }
}<|MERGE_RESOLUTION|>--- conflicted
+++ resolved
@@ -2,36 +2,15 @@
     address::Address,
     io_reg_constant::{
         BG_OBJ_PALETTES_END, BG_OBJ_PALETTES_START, BOOT_ROM_START, COMMUNICATION_END,
-<<<<<<< HEAD
-        COMMUNICATION_START, CONTROLLER_START, DIV_TIMER_END, DIV_TIMER_START, INTERRUPT_FLAG,
-        LCD_END, LCD_START, SOUND_END, SOUND_START, VRAM_BANK_START, VRAM_DMA_END, VRAM_DMA_START,
-        WAVEFORM_RAM_END, WAVEFORM_RAM_START, WRAM_BANK_START,
-=======
         COMMUNICATION_START, CONTROLLER_START, DIV_TIMER_START, INTERRUPT_FLAG, LCD_END, LCD_START,
         OAM_DMA_START, SOUND_END, SOUND_START, TIMER_CONTROL_START, TIMER_COUNTER_START,
         TIMER_MODULO_START, VRAM_BANK_START, VRAM_DMA_END, VRAM_DMA_START, WAVEFORM_RAM_END,
         WAVEFORM_RAM_START, WRAM_BANK_START,
->>>>>>> 5d4f8d00
     },
     Address as PseudoAddress, Area, Error, FileOperation, IORegArea,
 };
 use std::{cell::RefCell, rc::Rc};
 
-<<<<<<< HEAD
-struct IORegBus {
-    controller: Box<dyn FileOperation<IORegArea>>,
-    communication: Box<dyn FileOperation<IORegArea>>,
-    div_timer: Box<dyn FileOperation<IORegArea>>,
-    interrupt_flag: Box<dyn FileOperation<IORegArea>>,
-    sound: Box<dyn FileOperation<IORegArea>>,
-    waveform_ram: Box<dyn FileOperation<IORegArea>>,
-    lcd: Box<dyn FileOperation<IORegArea>>,
-    vram_bank: Box<dyn FileOperation<IORegArea>>,
-    boot_rom: Box<dyn FileOperation<IORegArea>>,
-    vram_dma: Box<dyn FileOperation<IORegArea>>,
-    bg_obj_palettes: Box<dyn FileOperation<IORegArea>>,
-    wram_bank: Box<dyn FileOperation<IORegArea>>,
-=======
 macro_rules! write_area {
     ($start:expr, $field:expr, $area_type:ident, $value:expr, $addr:expr) => {{
         #[cfg(features = "trace_bus_write")]
@@ -81,69 +60,12 @@
     pub vram_dma: Rc<RefCell<dyn FileOperation<IORegArea>>>,
     pub bg_obj_palettes: Rc<RefCell<dyn FileOperation<IORegArea>>>,
     pub wram_bank: Rc<RefCell<dyn FileOperation<IORegArea>>>,
->>>>>>> 5d4f8d00
 }
 
 impl FileOperation<Area> for IORegBus {
     fn read(&self, address: Box<dyn PseudoAddress<Area>>) -> Result<u8, Error> {
         let addr: u16 = address.into();
         match addr {
-<<<<<<< HEAD
-            CONTROLLER_START => self.controller.read(Box::new(Address::from_offset(
-                IORegArea::Controller,
-                addr,
-                COMMUNICATION_START,
-            ))),
-            COMMUNICATION_START..=COMMUNICATION_END => self.communication.read(Box::new(
-                Address::from_offset(IORegArea::Communication, addr, COMMUNICATION_START),
-            )),
-            DIV_TIMER_START..=DIV_TIMER_END => self.div_timer.read(Box::new(Address::from_offset(
-                IORegArea::DivTimer,
-                addr,
-                DIV_TIMER_START,
-            ))),
-            INTERRUPT_FLAG => self.interrupt_flag.read(Box::new(Address::from_offset(
-                IORegArea::InterruptFlag,
-                addr,
-                INTERRUPT_FLAG,
-            ))),
-            SOUND_START..=SOUND_END => self.sound.read(Box::new(Address::from_offset(
-                IORegArea::Sound,
-                addr,
-                SOUND_START,
-            ))),
-            WAVEFORM_RAM_START..=WAVEFORM_RAM_END => self.waveform_ram.read(Box::new(
-                Address::from_offset(IORegArea::WaveformRam, addr, WAVEFORM_RAM_START),
-            )),
-            LCD_START..=LCD_END => self.lcd.read(Box::new(Address::from_offset(
-                IORegArea::Lcd,
-                addr,
-                LCD_START,
-            ))),
-            VRAM_BANK_START => self.vram_bank.read(Box::new(Address::from_offset(
-                IORegArea::VRamBank,
-                addr,
-                VRAM_BANK_START,
-            ))),
-            BOOT_ROM_START => self.boot_rom.read(Box::new(Address::from_offset(
-                IORegArea::BootRom,
-                addr,
-                BOOT_ROM_START,
-            ))),
-            VRAM_DMA_START..=VRAM_DMA_END => self.vram_dma.read(Box::new(Address::from_offset(
-                IORegArea::VramDma,
-                addr,
-                VRAM_DMA_START,
-            ))),
-            BG_OBJ_PALETTES_START..=BG_OBJ_PALETTES_END => self.bg_obj_palettes.read(Box::new(
-                Address::from_offset(IORegArea::BgObjPalettes, addr, BG_OBJ_PALETTES_START),
-            )),
-            WRAM_BANK_START => self.wram_bank.read(Box::new(Address::from_offset(
-                IORegArea::WRamBank,
-                addr,
-                WRAM_BANK_START,
-            ))),
-=======
             CONTROLLER_START => read_area!(CONTROLLER_START, self.controller, Controller, addr),
             COMMUNICATION_START..=COMMUNICATION_END => {
                 read_area!(COMMUNICATION_START, self.communication, Communication, addr)
@@ -174,7 +96,6 @@
                 )
             }
             WRAM_BANK_START => read_area!(WRAM_BANK_START, self.wram_bank, WRamBank, addr),
->>>>>>> 5d4f8d00
             _ => Err(Error::BusError(addr)),
         }
     }
@@ -182,87 +103,11 @@
     fn write(&mut self, v: u8, address: Box<dyn PseudoAddress<Area>>) -> Result<(), Error> {
         let addr: u16 = address.into();
         match addr {
-<<<<<<< HEAD
-            CONTROLLER_START => self.controller.write(
-                v,
-                Box::new(Address::from_offset(
-                    IORegArea::Controller,
-                    addr,
-                    CONTROLLER_START,
-                )),
-            ),
-            COMMUNICATION_START..=COMMUNICATION_END => self.communication.write(
-                v,
-                Box::new(Address::from_offset(
-                    IORegArea::Communication,
-                    addr,
-                    COMMUNICATION_START,
-                )),
-            ),
-            DIV_TIMER_START..=DIV_TIMER_END => self.div_timer.write(
-                v,
-                Box::new(Address::from_offset(
-                    IORegArea::DivTimer,
-                    addr,
-                    DIV_TIMER_START,
-                )),
-            ),
-            INTERRUPT_FLAG => self.interrupt_flag.write(
-                v,
-                Box::new(Address::from_offset(
-                    IORegArea::InterruptFlag,
-                    addr,
-                    INTERRUPT_FLAG,
-                )),
-            ),
-            SOUND_START..=SOUND_END => self.sound.write(
-                v,
-                Box::new(Address::from_offset(IORegArea::Sound, addr, SOUND_START)),
-            ),
-            WAVEFORM_RAM_START..=WAVEFORM_RAM_END => self.waveform_ram.write(
-                v,
-                Box::new(Address::from_offset(
-                    IORegArea::WaveformRam,
-                    addr,
-                    WAVEFORM_RAM_START,
-                )),
-            ),
-            LCD_START..=LCD_END => self.lcd.write(
-                v,
-                Box::new(Address::from_offset(IORegArea::Lcd, addr, LCD_START)),
-            ),
-            VRAM_BANK_START => self.vram_bank.write(
-                v,
-                Box::new(Address::from_offset(
-                    IORegArea::VRamBank,
-                    addr,
-                    VRAM_BANK_START,
-                )),
-            ),
-            BOOT_ROM_START => self.boot_rom.write(
-                v,
-                Box::new(Address::from_offset(
-                    IORegArea::BootRom,
-                    addr,
-                    BOOT_ROM_START,
-                )),
-            ),
-            VRAM_DMA_START..=VRAM_DMA_END => self.vram_dma.write(
-                v,
-                Box::new(Address::from_offset(
-                    IORegArea::VramDma,
-                    addr,
-                    VRAM_BANK_START,
-                )),
-            ),
-            BG_OBJ_PALETTES_START..=BG_OBJ_PALETTES_END => self.bg_obj_palettes.write(
-=======
             CONTROLLER_START => write_area!(CONTROLLER_START, self.controller, Controller, v, addr),
             COMMUNICATION_START..=COMMUNICATION_END => write_area!(
                 COMMUNICATION_START,
                 self.communication,
                 Communication,
->>>>>>> 5d4f8d00
                 v,
                 addr
             ),
