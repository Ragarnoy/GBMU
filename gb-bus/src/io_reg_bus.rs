--- conflicted
+++ resolved
@@ -14,13 +14,10 @@
     pub controller: Rc<RefCell<dyn FileOperation<IORegArea>>>,
     pub communication: Rc<RefCell<dyn FileOperation<IORegArea>>>,
     pub div_timer: Rc<RefCell<dyn FileOperation<IORegArea>>>,
-<<<<<<< HEAD
     pub interrupt_flag: Rc<RefCell<dyn FileOperation<IORegArea>>>,
-=======
     pub tima: Rc<RefCell<dyn FileOperation<IORegArea>>>,
     pub tma: Rc<RefCell<dyn FileOperation<IORegArea>>>,
     pub tac: Rc<RefCell<dyn FileOperation<IORegArea>>>,
->>>>>>> b1d143a3
     pub sound: Rc<RefCell<dyn FileOperation<IORegArea>>>,
     pub waveform_ram: Rc<RefCell<dyn FileOperation<IORegArea>>>,
     pub lcd: Rc<RefCell<dyn FileOperation<IORegArea>>>,
