<<<<<<< HEAD
use crate::{address::Address, Address as PseudoAddress, Area, Error, FileOperation, IORegArea};
use std::{cell::RefCell, collections::BTreeMap, rc::Rc};

pub struct IORegBus {
    areas: BTreeMap<IORegArea, Rc<RefCell<dyn FileOperation<IORegArea>>>>,
=======
#[cfg(feature = "cgb")]
use crate::io_reg_constant::{
    KEY1, VRAM_BANK_START, VRAM_DMA_END, VRAM_DMA_START, WRAM_BANK_START,
};
use crate::{
    io_reg_constant::{
        BG_OBJ_PALETTES_END, BG_OBJ_PALETTES_START, BOOT_ROM_START, COMMUNICATION_END,
        COMMUNICATION_START, CONTROLLER_START, DIV_TIMER_START, INTERRUPT_FLAG, LCD_END, LCD_START,
        OAM_DMA_START, SOUND_END, SOUND_START, TIMER_CONTROL_START, TIMER_COUNTER_START,
        TIMER_MODULO_START, WAVEFORM_RAM_END, WAVEFORM_RAM_START,
    },
    Addr, Address, Area, Error, FileOperation, IORegArea,
};
use std::{cell::RefCell, rc::Rc};

macro_rules! match_area {
    ($sub_macro:ident, $self:expr, $addr:expr $(,$args:expr)*) => {
        match $addr {
            CONTROLLER_START => $sub_macro!(CONTROLLER_START, $self.controller, Controller, $addr $(,$args)*),
            COMMUNICATION_START..=COMMUNICATION_END => {
                $sub_macro!(COMMUNICATION_START, $self.communication, Communication, $addr $(,$args)*)
            }

            DIV_TIMER_START => $sub_macro!(DIV_TIMER_START, $self.div_timer, DivTimer, $addr $(,$args)*),
            TIMER_COUNTER_START => $sub_macro!(TIMER_COUNTER_START, $self.tima, TimerCounter, $addr $(,$args)*),
            TIMER_MODULO_START => $sub_macro!(TIMER_MODULO_START, $self.tma, TimerModulo, $addr $(,$args)*),
            TIMER_CONTROL_START => $sub_macro!(TIMER_CONTROL_START, $self.tac, TimerControl, $addr $(,$args)*),
            INTERRUPT_FLAG => $sub_macro!(INTERRUPT_FLAG, $self.interrupt_flag, InterruptFlag, $addr $(,$args)*),
            SOUND_START..=SOUND_END => $sub_macro!(SOUND_START, $self.sound, Sound, $addr $(,$args)*),
            WAVEFORM_RAM_START..=WAVEFORM_RAM_END => {
                $sub_macro!(WAVEFORM_RAM_START, $self.waveform_ram, WaveformRam, $addr $(,$args)*)
            }
            OAM_DMA_START => $sub_macro!(OAM_DMA_START, $self.oam_dma, OamDma, $addr $(,$args)*),
            LCD_START..=LCD_END => $sub_macro!(LCD_START, $self.lcd, Lcd, $addr $(,$args)*),
            #[cfg(feature = "cgb")]
            VRAM_BANK_START => $sub_macro!(VRAM_BANK_START, $self.vram_bank, VRamBank, $addr $(,$args)*),
            BOOT_ROM_START => $sub_macro!(BOOT_ROM_START, $self.boot_rom, BootRom, $addr $(,$args)*),
            #[cfg(feature = "cgb")]
            VRAM_DMA_START..=VRAM_DMA_END => {
                $sub_macro!(VRAM_DMA_START, $self.vram_dma, VramDma, $addr $(,$args)*)
            }
            BG_OBJ_PALETTES_START..=BG_OBJ_PALETTES_END => {
                $sub_macro!(
                    BG_OBJ_PALETTES_START,
                    $self.bg_obj_palettes,
                    BgObjPalettes,
                    $addr $(,$args)*
                )
            }
            #[cfg(feature = "cgb")]
            WRAM_BANK_START => $sub_macro!(WRAM_BANK_START, $self.wram_bank, WRamBank, $addr $(,$args)*),
            #[cfg(feature = "cgb")]
            KEY1 => $sub_macro!(KEY1, $self.double_speed, DoubleSpeed, $addr $(,$args)*),
            _ => Err(Error::BusError($addr)),
        }
    };
}

macro_rules! write_area {
    ($start:expr, $field:expr, $area_type:ident, $addr:expr, $value:expr) => {{
        #[cfg(feature = "trace_bus_write")]
        log::trace!(
            "writing at {:4x} the value {:2x} in area {:?}",
            $addr,
            $value,
            IORegArea::$area_type
        );
        $field.borrow_mut().write(
            $value,
            Addr::from_offset(IORegArea::$area_type, $addr, $start),
        )
    }};
}

macro_rules! read_area {
    ($start:expr, $field:expr, $area_type:ident, $addr: expr) => {{
        #[cfg(feature = "trace_bus_rea")]
        log::trace!(
            "reading at {:4x} in area {:?}",
            $addr,
            IORegArea::$area_type
        );
        $field
            .borrow()
            .read(Addr::from_offset(IORegArea::$area_type, $addr, $start))
    }};
}

pub struct IORegBus {
    pub controller: Rc<RefCell<dyn FileOperation<Addr<IORegArea>, IORegArea>>>,
    pub communication: Rc<RefCell<dyn FileOperation<Addr<IORegArea>, IORegArea>>>,
    pub div_timer: Rc<RefCell<dyn FileOperation<Addr<IORegArea>, IORegArea>>>,
    pub interrupt_flag: Rc<RefCell<dyn FileOperation<Addr<IORegArea>, IORegArea>>>,
    pub tima: Rc<RefCell<dyn FileOperation<Addr<IORegArea>, IORegArea>>>,
    pub tma: Rc<RefCell<dyn FileOperation<Addr<IORegArea>, IORegArea>>>,
    pub tac: Rc<RefCell<dyn FileOperation<Addr<IORegArea>, IORegArea>>>,
    pub sound: Rc<RefCell<dyn FileOperation<Addr<IORegArea>, IORegArea>>>,
    pub waveform_ram: Rc<RefCell<dyn FileOperation<Addr<IORegArea>, IORegArea>>>,
    pub lcd: Rc<RefCell<dyn FileOperation<Addr<IORegArea>, IORegArea>>>,
    pub oam_dma: Rc<RefCell<dyn FileOperation<Addr<IORegArea>, IORegArea>>>,
    #[cfg(feature = "cgb")]
    pub vram_bank: Rc<RefCell<dyn FileOperation<Addr<IORegArea>, IORegArea>>>,
    pub boot_rom: Rc<RefCell<dyn FileOperation<Addr<IORegArea>, IORegArea>>>,
    #[cfg(feature = "cgb")]
    pub vram_dma: Rc<RefCell<dyn FileOperation<Addr<IORegArea>, IORegArea>>>,
    pub bg_obj_palettes: Rc<RefCell<dyn FileOperation<Addr<IORegArea>, IORegArea>>>,
    #[cfg(feature = "cgb")]
    pub wram_bank: Rc<RefCell<dyn FileOperation<Addr<IORegArea>, IORegArea>>>,
    #[cfg(feature = "cgb")]
    pub double_speed: Rc<RefCell<dyn FileOperation<Addr<IORegArea>, IORegArea>>>,
>>>>>>> cd274dd8
}

impl<A> FileOperation<A, Area> for IORegBus
where
    u16: From<A>,
    A: Address<Area>,
{
    fn read(&self, address: A) -> Result<u8, Error> {
        let addr: u16 = address.into();
        let reg = IORegArea::try_from(addr).map_err(|_e| Error::BusError(addr))?;

        if let Some(area) = self.areas.get(&reg) {
            #[cfg(feature = "trace_bus_read")]
            log::trace!("reading at {:4x} in area {:?}", addr, reg);
            area.borrow().read(Box::new(Address::byte_reg(reg, addr)))
        } else {
            Err(Error::BusError(addr))
        }
    }

    fn write(&mut self, v: u8, address: A) -> Result<(), Error> {
        let addr: u16 = address.into();
        let reg = IORegArea::try_from(addr).map_err(|_e| Error::BusError(addr))?;

        if let Some(area) = self.areas.get_mut(&reg) {
            #[cfg(feature = "trace_bus_write")]
            log::trace!(
                "writing at {:4x} the value {:2x} in area {:?}",
                addr,
                v,
                reg
            );
            area.borrow_mut()
                .write(v, Box::new(Address::byte_reg(reg, addr)))
        } else {
            Err(Error::BusError(addr))
        }
    }
}

#[derive(Default)]
pub struct IORegBusBuilder {
    areas: BTreeMap<IORegArea, Rc<RefCell<dyn FileOperation<IORegArea>>>>,
}

impl IORegBusBuilder {
    pub fn with_area(
        &mut self,
        area: IORegArea,
        handler: Rc<RefCell<dyn FileOperation<IORegArea>>>,
    ) -> &mut Self {
        self.areas.insert(area, handler);
        self
    }

    pub fn build(self) -> IORegBus {
        IORegBus { areas: self.areas }
    }
}<|MERGE_RESOLUTION|>--- conflicted
+++ resolved
@@ -1,121 +1,8 @@
-<<<<<<< HEAD
-use crate::{address::Address, Address as PseudoAddress, Area, Error, FileOperation, IORegArea};
+use crate::{Addr, Address, Area, Error, FileOperation, IORegArea};
 use std::{cell::RefCell, collections::BTreeMap, rc::Rc};
 
 pub struct IORegBus {
-    areas: BTreeMap<IORegArea, Rc<RefCell<dyn FileOperation<IORegArea>>>>,
-=======
-#[cfg(feature = "cgb")]
-use crate::io_reg_constant::{
-    KEY1, VRAM_BANK_START, VRAM_DMA_END, VRAM_DMA_START, WRAM_BANK_START,
-};
-use crate::{
-    io_reg_constant::{
-        BG_OBJ_PALETTES_END, BG_OBJ_PALETTES_START, BOOT_ROM_START, COMMUNICATION_END,
-        COMMUNICATION_START, CONTROLLER_START, DIV_TIMER_START, INTERRUPT_FLAG, LCD_END, LCD_START,
-        OAM_DMA_START, SOUND_END, SOUND_START, TIMER_CONTROL_START, TIMER_COUNTER_START,
-        TIMER_MODULO_START, WAVEFORM_RAM_END, WAVEFORM_RAM_START,
-    },
-    Addr, Address, Area, Error, FileOperation, IORegArea,
-};
-use std::{cell::RefCell, rc::Rc};
-
-macro_rules! match_area {
-    ($sub_macro:ident, $self:expr, $addr:expr $(,$args:expr)*) => {
-        match $addr {
-            CONTROLLER_START => $sub_macro!(CONTROLLER_START, $self.controller, Controller, $addr $(,$args)*),
-            COMMUNICATION_START..=COMMUNICATION_END => {
-                $sub_macro!(COMMUNICATION_START, $self.communication, Communication, $addr $(,$args)*)
-            }
-
-            DIV_TIMER_START => $sub_macro!(DIV_TIMER_START, $self.div_timer, DivTimer, $addr $(,$args)*),
-            TIMER_COUNTER_START => $sub_macro!(TIMER_COUNTER_START, $self.tima, TimerCounter, $addr $(,$args)*),
-            TIMER_MODULO_START => $sub_macro!(TIMER_MODULO_START, $self.tma, TimerModulo, $addr $(,$args)*),
-            TIMER_CONTROL_START => $sub_macro!(TIMER_CONTROL_START, $self.tac, TimerControl, $addr $(,$args)*),
-            INTERRUPT_FLAG => $sub_macro!(INTERRUPT_FLAG, $self.interrupt_flag, InterruptFlag, $addr $(,$args)*),
-            SOUND_START..=SOUND_END => $sub_macro!(SOUND_START, $self.sound, Sound, $addr $(,$args)*),
-            WAVEFORM_RAM_START..=WAVEFORM_RAM_END => {
-                $sub_macro!(WAVEFORM_RAM_START, $self.waveform_ram, WaveformRam, $addr $(,$args)*)
-            }
-            OAM_DMA_START => $sub_macro!(OAM_DMA_START, $self.oam_dma, OamDma, $addr $(,$args)*),
-            LCD_START..=LCD_END => $sub_macro!(LCD_START, $self.lcd, Lcd, $addr $(,$args)*),
-            #[cfg(feature = "cgb")]
-            VRAM_BANK_START => $sub_macro!(VRAM_BANK_START, $self.vram_bank, VRamBank, $addr $(,$args)*),
-            BOOT_ROM_START => $sub_macro!(BOOT_ROM_START, $self.boot_rom, BootRom, $addr $(,$args)*),
-            #[cfg(feature = "cgb")]
-            VRAM_DMA_START..=VRAM_DMA_END => {
-                $sub_macro!(VRAM_DMA_START, $self.vram_dma, VramDma, $addr $(,$args)*)
-            }
-            BG_OBJ_PALETTES_START..=BG_OBJ_PALETTES_END => {
-                $sub_macro!(
-                    BG_OBJ_PALETTES_START,
-                    $self.bg_obj_palettes,
-                    BgObjPalettes,
-                    $addr $(,$args)*
-                )
-            }
-            #[cfg(feature = "cgb")]
-            WRAM_BANK_START => $sub_macro!(WRAM_BANK_START, $self.wram_bank, WRamBank, $addr $(,$args)*),
-            #[cfg(feature = "cgb")]
-            KEY1 => $sub_macro!(KEY1, $self.double_speed, DoubleSpeed, $addr $(,$args)*),
-            _ => Err(Error::BusError($addr)),
-        }
-    };
-}
-
-macro_rules! write_area {
-    ($start:expr, $field:expr, $area_type:ident, $addr:expr, $value:expr) => {{
-        #[cfg(feature = "trace_bus_write")]
-        log::trace!(
-            "writing at {:4x} the value {:2x} in area {:?}",
-            $addr,
-            $value,
-            IORegArea::$area_type
-        );
-        $field.borrow_mut().write(
-            $value,
-            Addr::from_offset(IORegArea::$area_type, $addr, $start),
-        )
-    }};
-}
-
-macro_rules! read_area {
-    ($start:expr, $field:expr, $area_type:ident, $addr: expr) => {{
-        #[cfg(feature = "trace_bus_rea")]
-        log::trace!(
-            "reading at {:4x} in area {:?}",
-            $addr,
-            IORegArea::$area_type
-        );
-        $field
-            .borrow()
-            .read(Addr::from_offset(IORegArea::$area_type, $addr, $start))
-    }};
-}
-
-pub struct IORegBus {
-    pub controller: Rc<RefCell<dyn FileOperation<Addr<IORegArea>, IORegArea>>>,
-    pub communication: Rc<RefCell<dyn FileOperation<Addr<IORegArea>, IORegArea>>>,
-    pub div_timer: Rc<RefCell<dyn FileOperation<Addr<IORegArea>, IORegArea>>>,
-    pub interrupt_flag: Rc<RefCell<dyn FileOperation<Addr<IORegArea>, IORegArea>>>,
-    pub tima: Rc<RefCell<dyn FileOperation<Addr<IORegArea>, IORegArea>>>,
-    pub tma: Rc<RefCell<dyn FileOperation<Addr<IORegArea>, IORegArea>>>,
-    pub tac: Rc<RefCell<dyn FileOperation<Addr<IORegArea>, IORegArea>>>,
-    pub sound: Rc<RefCell<dyn FileOperation<Addr<IORegArea>, IORegArea>>>,
-    pub waveform_ram: Rc<RefCell<dyn FileOperation<Addr<IORegArea>, IORegArea>>>,
-    pub lcd: Rc<RefCell<dyn FileOperation<Addr<IORegArea>, IORegArea>>>,
-    pub oam_dma: Rc<RefCell<dyn FileOperation<Addr<IORegArea>, IORegArea>>>,
-    #[cfg(feature = "cgb")]
-    pub vram_bank: Rc<RefCell<dyn FileOperation<Addr<IORegArea>, IORegArea>>>,
-    pub boot_rom: Rc<RefCell<dyn FileOperation<Addr<IORegArea>, IORegArea>>>,
-    #[cfg(feature = "cgb")]
-    pub vram_dma: Rc<RefCell<dyn FileOperation<Addr<IORegArea>, IORegArea>>>,
-    pub bg_obj_palettes: Rc<RefCell<dyn FileOperation<Addr<IORegArea>, IORegArea>>>,
-    #[cfg(feature = "cgb")]
-    pub wram_bank: Rc<RefCell<dyn FileOperation<Addr<IORegArea>, IORegArea>>>,
-    #[cfg(feature = "cgb")]
-    pub double_speed: Rc<RefCell<dyn FileOperation<Addr<IORegArea>, IORegArea>>>,
->>>>>>> cd274dd8
+    areas: BTreeMap<IORegArea, Rc<RefCell<dyn FileOperation<Addr<IORegArea>, IORegArea>>>>,
 }
 
 impl<A> FileOperation<A, Area> for IORegBus
@@ -130,7 +17,7 @@
         if let Some(area) = self.areas.get(&reg) {
             #[cfg(feature = "trace_bus_read")]
             log::trace!("reading at {:4x} in area {:?}", addr, reg);
-            area.borrow().read(Box::new(Address::byte_reg(reg, addr)))
+            area.borrow().read(Addr::byte_reg(reg, addr))
         } else {
             Err(Error::BusError(addr))
         }
@@ -148,8 +35,7 @@
                 v,
                 reg
             );
-            area.borrow_mut()
-                .write(v, Box::new(Address::byte_reg(reg, addr)))
+            area.borrow_mut().write(v, Addr::byte_reg(reg, addr))
         } else {
             Err(Error::BusError(addr))
         }
@@ -158,14 +44,14 @@
 
 #[derive(Default)]
 pub struct IORegBusBuilder {
-    areas: BTreeMap<IORegArea, Rc<RefCell<dyn FileOperation<IORegArea>>>>,
+    areas: BTreeMap<IORegArea, Rc<RefCell<dyn FileOperation<Addr<IORegArea>, IORegArea>>>>,
 }
 
 impl IORegBusBuilder {
     pub fn with_area(
         &mut self,
         area: IORegArea,
-        handler: Rc<RefCell<dyn FileOperation<IORegArea>>>,
+        handler: Rc<RefCell<dyn FileOperation<Addr<IORegArea>, IORegArea>>>,
     ) -> &mut Self {
         self.areas.insert(area, handler);
         self
