--- conflicted
+++ resolved
@@ -1,64 +1,10 @@
-<<<<<<< HEAD
-#[cfg(feature = "cgb")]
-use crate::io_reg_constant::{
-    KEY1, VRAM_BANK_START, VRAM_DMA_END, VRAM_DMA_START, WRAM_BANK_START,
-};
-use crate::{
-    address::Address,
-    io_reg_constant::{
-        BG_OBJ_PALETTES_END, BG_OBJ_PALETTES_START, BOOT_ROM_START, COMMUNICATION_END,
-        COMMUNICATION_START, CONTROLLER_START, DIV_TIMER_START, INTERRUPT_FLAG, LCD_END, LCD_START,
-        OAM_DMA_START, SOUND_END, SOUND_START, TIMER_CONTROL_START, TIMER_COUNTER_START,
-        TIMER_MODULO_START, WAVEFORM_RAM_END, WAVEFORM_RAM_START,
-    },
-    Address as PseudoAddress, Area, Error, FileOperation, IORegArea,
-};
-use std::{cell::RefCell, rc::Rc};
-=======
 use crate::{Addr, Address, Area, Error, FileOperation, IORegArea};
 use std::{cell::RefCell, collections::BTreeMap, rc::Rc};
->>>>>>> db52204c
 
 type IORegElement = dyn FileOperation<Addr<IORegArea>, IORegArea>;
 
-<<<<<<< HEAD
-            DIV_TIMER_START => $sub_macro!(DIV_TIMER_START, $self.div_timer, DivTimer, $addr $(,$args)*),
-            TIMER_COUNTER_START => $sub_macro!(TIMER_COUNTER_START, $self.tima, TimerCounter, $addr $(,$args)*),
-            TIMER_MODULO_START => $sub_macro!(TIMER_MODULO_START, $self.tma, TimerModulo, $addr $(,$args)*),
-            TIMER_CONTROL_START => $sub_macro!(TIMER_CONTROL_START, $self.tac, TimerControl, $addr $(,$args)*),
-            INTERRUPT_FLAG => $sub_macro!(INTERRUPT_FLAG, $self.interrupt_flag, InterruptFlag, $addr $(,$args)*),
-            SOUND_START..=SOUND_END => $sub_macro!(SOUND_START, $self.sound, Sound, $addr $(,$args)*),
-            WAVEFORM_RAM_START..=WAVEFORM_RAM_END => {
-                $sub_macro!(WAVEFORM_RAM_START, $self.waveform_ram, WaveformRam, $addr $(,$args)*)
-            }
-            OAM_DMA_START => $sub_macro!(OAM_DMA_START, $self.oam_dma, OamDma, $addr $(,$args)*),
-            LCD_START..=LCD_END => $sub_macro!(LCD_START, $self.lcd, Lcd, $addr $(,$args)*),
-            #[cfg(feature = "cgb")]
-            VRAM_BANK_START => $sub_macro!(VRAM_BANK_START, $self.vram_bank, VRamBank, $addr $(,$args)*),
-            BOOT_ROM_START => $sub_macro!(BOOT_ROM_START, $self.boot_rom, BootRom, $addr $(,$args)*),
-            #[cfg(feature = "cgb")]
-            VRAM_DMA_START..=VRAM_DMA_END => {
-                $sub_macro!(VRAM_DMA_START, $self.vram_dma, VramDma, $addr $(,$args)*)
-            }
-            BG_OBJ_PALETTES_START..=BG_OBJ_PALETTES_END => {
-                $sub_macro!(
-                    BG_OBJ_PALETTES_START,
-                    $self.bg_obj_palettes,
-                    BgObjPalettes,
-                    $addr $(,$args)*
-                )
-            }
-            #[cfg(feature = "cgb")]
-            WRAM_BANK_START => $sub_macro!(WRAM_BANK_START, $self.wram_bank, WRamBank, $addr $(,$args)*),
-            #[cfg(feature = "cgb")]
-            KEY1 => $sub_macro!(KEY1, $self.double_speed, DoubleSpeed, $addr $(,$args)*),
-            _ => Err(Error::BusError($addr)),
-        }
-    };
-=======
 pub struct IORegBus {
     areas: BTreeMap<IORegArea, Rc<RefCell<IORegElement>>>,
->>>>>>> db52204c
 }
 
 impl<A> FileOperation<A, Area> for IORegBus
@@ -98,34 +44,9 @@
     }
 }
 
-<<<<<<< HEAD
-pub struct IORegBus {
-    pub controller: Rc<RefCell<dyn FileOperation<IORegArea>>>,
-    pub communication: Rc<RefCell<dyn FileOperation<IORegArea>>>,
-    pub div_timer: Rc<RefCell<dyn FileOperation<IORegArea>>>,
-    pub interrupt_flag: Rc<RefCell<dyn FileOperation<IORegArea>>>,
-    pub tima: Rc<RefCell<dyn FileOperation<IORegArea>>>,
-    pub tma: Rc<RefCell<dyn FileOperation<IORegArea>>>,
-    pub tac: Rc<RefCell<dyn FileOperation<IORegArea>>>,
-    pub sound: Rc<RefCell<dyn FileOperation<IORegArea>>>,
-    pub waveform_ram: Rc<RefCell<dyn FileOperation<IORegArea>>>,
-    pub lcd: Rc<RefCell<dyn FileOperation<IORegArea>>>,
-    pub oam_dma: Rc<RefCell<dyn FileOperation<IORegArea>>>,
-    #[cfg(feature = "cgb")]
-    pub vram_bank: Rc<RefCell<dyn FileOperation<IORegArea>>>,
-    pub boot_rom: Rc<RefCell<dyn FileOperation<IORegArea>>>,
-    #[cfg(feature = "cgb")]
-    pub vram_dma: Rc<RefCell<dyn FileOperation<IORegArea>>>,
-    pub bg_obj_palettes: Rc<RefCell<dyn FileOperation<IORegArea>>>,
-    #[cfg(feature = "cgb")]
-    pub wram_bank: Rc<RefCell<dyn FileOperation<IORegArea>>>,
-    #[cfg(feature = "cgb")]
-    pub double_speed: Rc<RefCell<dyn FileOperation<IORegArea>>>,
-=======
 #[derive(Default)]
 pub struct IORegBusBuilder {
     areas: BTreeMap<IORegArea, Rc<RefCell<IORegElement>>>,
->>>>>>> db52204c
 }
 
 impl IORegBusBuilder {
