use crate::{
    address::Address,
    io_reg_constant::{
        BG_OBJ_PALETTES_END, BG_OBJ_PALETTES_START, BOOT_ROM_START, COMMUNICATION_END,
        COMMUNICATION_START, CONTROLLER_START, DIV_TIMER_END, DIV_TIMER_START, LCD_END, LCD_START,
        SOUND_END, SOUND_START, VRAM_BANK_START, VRAM_DMA_END, VRAM_DMA_START, WAVEFORM_RAM_END,
        WAVEFORM_RAM_START, WRAM_BANK_START,
    },
    Address as PseudoAddress, Area, Error, FileOperation, IORegArea,
};
use std::{cell::RefCell, rc::Rc};

pub struct IORegBus {
<<<<<<< HEAD
    pub controller: Box<dyn FileOperation<IORegArea>>,
    pub communication: Box<dyn FileOperation<IORegArea>>,
    pub div_timer: Box<dyn FileOperation<IORegArea>>,
    pub sound: Box<dyn FileOperation<IORegArea>>,
    pub waveform_ram: Box<dyn FileOperation<IORegArea>>,
    pub lcd: Box<dyn FileOperation<IORegArea>>,
    pub vram_bank: Box<dyn FileOperation<IORegArea>>,
    pub boot_rom: Box<dyn FileOperation<IORegArea>>,
    pub vram_dma: Box<dyn FileOperation<IORegArea>>,
    pub bg_obj_palettes: Box<dyn FileOperation<IORegArea>>,
    pub wram_bank: Box<dyn FileOperation<IORegArea>>,
=======
    pub controller: Rc<RefCell<dyn FileOperation<IORegArea>>>,
    pub communication: Rc<RefCell<dyn FileOperation<IORegArea>>>,
    pub div_timer: Rc<RefCell<dyn FileOperation<IORegArea>>>,
    pub sound: Rc<RefCell<dyn FileOperation<IORegArea>>>,
    pub waveform_ram: Rc<RefCell<dyn FileOperation<IORegArea>>>,
    pub lcd: Rc<RefCell<dyn FileOperation<IORegArea>>>,
    pub vram_bank: Rc<RefCell<dyn FileOperation<IORegArea>>>,
    pub boot_rom: Rc<RefCell<dyn FileOperation<IORegArea>>>,
    pub vram_dma: Rc<RefCell<dyn FileOperation<IORegArea>>>,
    pub bg_obj_palettes: Rc<RefCell<dyn FileOperation<IORegArea>>>,
    pub wram_bank: Rc<RefCell<dyn FileOperation<IORegArea>>>,
>>>>>>> cbb82b37
}

impl FileOperation<Area> for IORegBus {
    fn read(&self, address: Box<dyn PseudoAddress<Area>>) -> Result<u8, Error> {
        let addr: u16 = address.into();
        match addr {
            CONTROLLER_START => self.controller.borrow().read(Box::new(Address::from_offset(
                IORegArea::Controller,
                addr,
                COMMUNICATION_START,
            ))),
            COMMUNICATION_START..=COMMUNICATION_END => {
                self.communication
                    .borrow()
                    .read(Box::new(Address::from_offset(
                        IORegArea::Communication,
                        addr,
                        COMMUNICATION_START,
                    )))
            }
            DIV_TIMER_START..=DIV_TIMER_END => self.div_timer.borrow().read(Box::new(
                Address::from_offset(IORegArea::DivTimer, addr, DIV_TIMER_START),
            )),
            SOUND_START..=SOUND_END => self.sound.borrow().read(Box::new(Address::from_offset(
                IORegArea::Sound,
                addr,
                SOUND_START,
            ))),
            WAVEFORM_RAM_START..=WAVEFORM_RAM_END => {
                self.waveform_ram
                    .borrow()
                    .read(Box::new(Address::from_offset(
                        IORegArea::WaveformRam,
                        addr,
                        WAVEFORM_RAM_START,
                    )))
            }
            LCD_START..=LCD_END => self.lcd.borrow().read(Box::new(Address::from_offset(
                IORegArea::Lcd,
                addr,
                LCD_START,
            ))),
            VRAM_BANK_START => self.vram_bank.borrow().read(Box::new(Address::from_offset(
                IORegArea::VRamBank,
                addr,
                VRAM_BANK_START,
            ))),
            BOOT_ROM_START => self.boot_rom.borrow().read(Box::new(Address::from_offset(
                IORegArea::BootRom,
                addr,
                BOOT_ROM_START,
            ))),
            VRAM_DMA_START..=VRAM_DMA_END => self.vram_dma.borrow().read(Box::new(
                Address::from_offset(IORegArea::VramDma, addr, VRAM_DMA_START),
            )),
            BG_OBJ_PALETTES_START..=BG_OBJ_PALETTES_END => {
                self.bg_obj_palettes
                    .borrow()
                    .read(Box::new(Address::from_offset(
                        IORegArea::BgObjPalettes,
                        addr,
                        BG_OBJ_PALETTES_START,
                    )))
            }
            WRAM_BANK_START => self.wram_bank.borrow().read(Box::new(Address::from_offset(
                IORegArea::WRamBank,
                addr,
                WRAM_BANK_START,
            ))),
            _ => Err(Error::BusError(addr)),
        }
    }

    fn write(&mut self, v: u8, address: Box<dyn PseudoAddress<Area>>) -> Result<(), Error> {
        let addr: u16 = address.into();
        match addr {
            CONTROLLER_START => self.controller.borrow_mut().write(
                v,
                Box::new(Address::from_offset(
                    IORegArea::Controller,
                    addr,
                    CONTROLLER_START,
                )),
            ),
            COMMUNICATION_START..=COMMUNICATION_END => self.communication.borrow_mut().write(
                v,
                Box::new(Address::from_offset(
                    IORegArea::Communication,
                    addr,
                    COMMUNICATION_START,
                )),
            ),
            DIV_TIMER_START..=DIV_TIMER_END => self.div_timer.borrow_mut().write(
                v,
                Box::new(Address::from_offset(
                    IORegArea::DivTimer,
                    addr,
                    DIV_TIMER_START,
                )),
            ),
            SOUND_START..=SOUND_END => self.sound.borrow_mut().write(
                v,
                Box::new(Address::from_offset(IORegArea::Sound, addr, SOUND_START)),
            ),
            WAVEFORM_RAM_START..=WAVEFORM_RAM_END => self.waveform_ram.borrow_mut().write(
                v,
                Box::new(Address::from_offset(
                    IORegArea::WaveformRam,
                    addr,
                    WAVEFORM_RAM_START,
                )),
            ),
            LCD_START..=LCD_END => self.lcd.borrow_mut().write(
                v,
                Box::new(Address::from_offset(IORegArea::Lcd, addr, LCD_START)),
            ),
            VRAM_BANK_START => self.vram_bank.borrow_mut().write(
                v,
                Box::new(Address::from_offset(
                    IORegArea::VRamBank,
                    addr,
                    VRAM_BANK_START,
                )),
            ),
            BOOT_ROM_START => self.boot_rom.borrow_mut().write(
                v,
                Box::new(Address::from_offset(
                    IORegArea::BootRom,
                    addr,
                    BOOT_ROM_START,
                )),
            ),
            VRAM_DMA_START..=VRAM_DMA_END => self.vram_dma.borrow_mut().write(
                v,
                Box::new(Address::from_offset(
                    IORegArea::VramDma,
                    addr,
                    VRAM_BANK_START,
                )),
            ),
            BG_OBJ_PALETTES_START..=BG_OBJ_PALETTES_END => self.bg_obj_palettes.borrow_mut().write(
                v,
                Box::new(Address::from_offset(
                    IORegArea::BgObjPalettes,
                    addr,
                    BG_OBJ_PALETTES_START,
                )),
            ),
            WRAM_BANK_START => self.wram_bank.borrow_mut().write(
                v,
                Box::new(Address::from_offset(
                    IORegArea::WRamBank,
                    addr,
                    WRAM_BANK_START,
                )),
            ),
            _ => Err(Error::BusError(addr)),
        }
    }
}<|MERGE_RESOLUTION|>--- conflicted
+++ resolved
@@ -11,19 +11,6 @@
 use std::{cell::RefCell, rc::Rc};
 
 pub struct IORegBus {
-<<<<<<< HEAD
-    pub controller: Box<dyn FileOperation<IORegArea>>,
-    pub communication: Box<dyn FileOperation<IORegArea>>,
-    pub div_timer: Box<dyn FileOperation<IORegArea>>,
-    pub sound: Box<dyn FileOperation<IORegArea>>,
-    pub waveform_ram: Box<dyn FileOperation<IORegArea>>,
-    pub lcd: Box<dyn FileOperation<IORegArea>>,
-    pub vram_bank: Box<dyn FileOperation<IORegArea>>,
-    pub boot_rom: Box<dyn FileOperation<IORegArea>>,
-    pub vram_dma: Box<dyn FileOperation<IORegArea>>,
-    pub bg_obj_palettes: Box<dyn FileOperation<IORegArea>>,
-    pub wram_bank: Box<dyn FileOperation<IORegArea>>,
-=======
     pub controller: Rc<RefCell<dyn FileOperation<IORegArea>>>,
     pub communication: Rc<RefCell<dyn FileOperation<IORegArea>>>,
     pub div_timer: Rc<RefCell<dyn FileOperation<IORegArea>>>,
@@ -35,7 +22,6 @@
     pub vram_dma: Rc<RefCell<dyn FileOperation<IORegArea>>>,
     pub bg_obj_palettes: Rc<RefCell<dyn FileOperation<IORegArea>>>,
     pub wram_bank: Rc<RefCell<dyn FileOperation<IORegArea>>>,
->>>>>>> cbb82b37
 }
 
 impl FileOperation<Area> for IORegBus {
