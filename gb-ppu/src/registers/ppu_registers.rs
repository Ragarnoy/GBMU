use super::LcdReg;
use crate::error::{PPUError, PPUResult};
use crate::UNDEFINED_VALUE;
use gb_bus::{Address, Error, FileOperation, IORegArea};
use std::cell::RefCell;
use std::rc::Rc;

/// Allow external structures to read/write the registers of the ppu.
///
/// The read/write operation might be ignored if the ppu is currently using the concerned memory area, but unlike for the memory, this should not happen.
pub struct PPURegisters {
    lcd: Rc<RefCell<LcdReg>>,
}

impl PPURegisters {
    /// Build a PPURegisters from references counters of Vram and Oam.
    ///
    /// This function is used by [Ppu.registers()](crate::Ppu::registers), you should not need to call this constructor yourself.
    pub fn new(lcd: Rc<RefCell<LcdReg>>) -> Self {
        PPURegisters { lcd }
    }

    /// Completely replace the lcd registers of the ppu.
    ///
    /// This function exist for debugging purpose.
    pub fn overwrite_lcd(&self, data: [u8; LcdReg::SIZE]) -> PPUResult<()> {
        match self.lcd.try_borrow_mut() {
            Ok(mut lcd) => {
                *lcd = data.into();
                Ok(())
            }
            Err(_) => Err(PPUError::RegistersUnavailable {
                reg_name: String::from("lcd"),
            }),
        }
    }

    pub fn overwrite_lcd_control(&self, data: u8) {
        if let Ok(mut lcd) = self.lcd.try_borrow_mut() {
            (*lcd).control.bits = data;
        }
    }
}

impl<A> FileOperation<A, IORegArea> for PPURegisters
where
    A: Address<IORegArea>,
    u16: From<A>,
{
    fn read(&self, addr: A) -> Result<u8, Error> {
        #[cfg(feature = "cgb")]
        use IORegArea::{Bcpd, Bcps, Hdma1, Hdma2, Hdma3, Hdma4, Hdma5, Ocpd, Ocps, Opri, Vbk};
        use IORegArea::{Bgp, Dma, LcdControl, LcdStat, Ly, Lyc, Obp0, Obp1, Scx, Scy, Wx, Wy};

        match addr.area_type() {
            Bgp | Dma | LcdControl | LcdStat | Ly | Lyc | Obp0 | Obp1 | Scx | Scy | Wx | Wy => {
                match self.lcd.try_borrow() {
                    Ok(lcd) => lcd.read(addr),
                    Err(_) => {
                        log::warn!("failed ppu Lcd register read");
                        Ok(UNDEFINED_VALUE)
                    }
                }
            }
            #[cfg(feature = "cgb")]
            Vbk | Opri => match self.lcd.try_borrow() {
                Ok(lcd) => lcd.read(addr),
                Err(_) => {
                    log::warn!("failed ppu vbk register read");
                    Ok(UNDEFINED_VALUE)
                }
            },
            #[cfg(feature = "cgb")]
            Hdma1 | Hdma2 | Hdma3 | Hdma4 | Hdma5 => {
                log::warn!("missing ppu VramDma register");
                Ok(UNDEFINED_VALUE)
            }
            #[cfg(feature = "cgb")]
            Bcpd | Bcps | Ocpd | Ocps => match self.lcd.try_borrow() {
                Ok(lcd) => lcd.read(addr),
                Err(_) => {
                    log::warn!("failed ppu BgObjPalettes register read");
                    Ok(UNDEFINED_VALUE)
                }
            },
            _ => Err(Error::SegmentationFault(addr.into())),
        }
    }

    fn write(&mut self, v: u8, addr: A) -> Result<(), Error> {
        #[cfg(feature = "cgb")]
        use IORegArea::{Bcpd, Bcps, Hdma1, Hdma2, Hdma3, Hdma4, Hdma5, Ocpd, Ocps, Opri, Vbk};
        use IORegArea::{Bgp, Dma, LcdControl, LcdStat, Ly, Lyc, Obp0, Obp1, Scx, Scy, Wx, Wy};

        match addr.area_type() {
            Bgp | Dma | LcdControl | LcdStat | Ly | Lyc | Obp0 | Obp1 | Scx | Scy | Wx | Wy => {
                match self.lcd.try_borrow_mut() {
                    Ok(mut lcd) => lcd.write(addr, v),
                    Err(_) => {
                        log::warn!("failed ppu register write");
                        Ok(())
                    }
                }
            }
            #[cfg(feature = "cgb")]
<<<<<<< HEAD
            Vbk | Opri => match self.lcd.try_borrow_mut() {
                Ok(mut lcd) => lcd.write(addr, v),
                Err(_) => {
                    log::warn!("failed vbk register write");
                    Ok(())
                }
            },
            #[cfg(feature = "cgb")]
=======
>>>>>>> d59c5e9a
            Hdma1 | Hdma2 | Hdma3 | Hdma4 | Hdma5 => {
                log::warn!("missing ppu VRamDma registers write");
                Ok(())
            }
            #[cfg(feature = "cgb")]
            Vbk | Bcpd | Bcps | Ocpd | Ocps => match self.lcd.try_borrow_mut() {
                Ok(mut lcd) => lcd.write(addr, v),
                Err(_) => {
                    log::warn!("failed {} register write", addr.area_type());
                    Ok(())
                }
            },
            _ => Err(Error::SegmentationFault(addr.into())),
        }
    }
}

#[cfg(test)]
mod read {
    use super::{LcdReg, PPURegisters};
    use crate::test_tools::TestIORegAddress;
    use gb_bus::FileOperation;
    use std::cell::RefCell;
    use std::rc::Rc;

    #[test]
    fn lcd_control() {
<<<<<<< HEAD
        let data: [u8; LcdReg::SIZE] = [0x42, 0, 0, 0, 0, 0, 0, 0, 0, 0, 0, 0, 0];
=======
        let data: [u8; LcdReg::SIZE] = [0x42, 0, 0, 0, 0, 0, 0, 0, 0, 0, 0, 0, 0, 0, 0, 0];
>>>>>>> d59c5e9a
        let lcd = Rc::new(RefCell::new(data.into()));
        let ppu_reg = PPURegisters::new(lcd);

        let res = ppu_reg
            .read(TestIORegAddress::control())
            .expect("Try reading value from lcd control");
        assert_eq!(res, 0x42, "invalid value from lcd control");
    }

    #[test]
    fn lcd_dma() {
<<<<<<< HEAD
        let data: [u8; LcdReg::SIZE] = [0, 0x42, 0, 0, 0, 0, 0, 0, 0, 0, 0, 0, 0];
=======
        let data: [u8; LcdReg::SIZE] = [0, 0x42, 0, 0, 0, 0, 0, 0, 0, 0, 0, 0, 0, 0, 0, 0];
>>>>>>> d59c5e9a
        let lcd = Rc::new(RefCell::new(data.into()));
        let ppu_reg = PPURegisters::new(lcd);

        let res = ppu_reg
            .read(TestIORegAddress::stat())
            .expect("Try reading value from lcd dma");
        assert_eq!(res, 0x42, "invalid value from lcd dma");
    }

    #[test]
    fn lcd_window_pos() {
<<<<<<< HEAD
        let data: [u8; LcdReg::SIZE] = [0, 0, 0, 0, 0, 0, 0, 0, 0, 0, 0x42, 0, 0];
=======
        let data: [u8; LcdReg::SIZE] = [0, 0, 0, 0, 0, 0, 0, 0, 0, 0, 0x42, 0, 0, 0, 0, 0];
>>>>>>> d59c5e9a
        let lcd = Rc::new(RefCell::new(data.into()));
        let ppu_reg = PPURegisters::new(lcd);

        let res = ppu_reg
            .read(TestIORegAddress::window_pos(1))
            .expect("Try reading value from lcd window_pos");
        assert_eq!(res, 0x42, "invalid value from lcd window_pos");
    }
}

#[cfg(test)]
mod write {
    use super::{LcdReg, PPURegisters};
    use crate::test_tools::TestIORegAddress;
    use gb_bus::FileOperation;
    use std::cell::RefCell;
    use std::rc::Rc;

    #[test]
    fn lcd_stat() {
        let data: [u8; LcdReg::SIZE] = [0; LcdReg::SIZE];
        let lcd = Rc::new(RefCell::new(data.into()));
        let mut ppu_reg = PPURegisters::new(lcd);

        ppu_reg
            .write(0b1111_1111, TestIORegAddress::stat())
            .expect("Try write value into lcd stat");
        let res = ppu_reg
            .read(TestIORegAddress::stat())
            .expect("Try reading value from lcd stat");
        assert_eq!(res, 0b0111_1000, "invalid value from lcd stat");
    }

    #[test]
    fn lcd_palette() {
        let data: [u8; LcdReg::SIZE] = [0; LcdReg::SIZE];
        let lcd = Rc::new(RefCell::new(data.into()));
        let mut ppu_reg = PPURegisters::new(lcd);

        ppu_reg
            .write(0x42, TestIORegAddress::palette(2))
            .expect("Try write value into lcd palette");
        let res = ppu_reg
            .read(TestIORegAddress::palette(2))
            .expect("Try reading value from lcd palette");
        assert_eq!(res, 0x42, "invalid value from lcd palette");
    }

    #[test]
    fn lcd_scrolling() {
        let data: [u8; LcdReg::SIZE] = [0; LcdReg::SIZE];
        let lcd = Rc::new(RefCell::new(data.into()));
        let mut ppu_reg = PPURegisters::new(lcd);

        for pos in 0..4 {
            ppu_reg
                .write(0x42, TestIORegAddress::scrolling(pos))
                .expect("Try write value into lcd scrolling");
        }
        let res = ppu_reg
            .read(TestIORegAddress::scrolling(0))
            .expect("Try reading value from lcd scrolling");
        assert_eq!(res, 0x42, "invalid value from lcd scrolling");
        let res = ppu_reg
            .read(TestIORegAddress::scrolling(1))
            .expect("Try reading value from lcd scrolling");
        assert_eq!(res, 0x42, "invalid value from lcd scrolling");
        let res = ppu_reg
            .read(TestIORegAddress::scrolling(2))
            .expect("Try reading value from lcd scrolling");
        assert_eq!(res, 0x00, "invalid value from lcd scrolling");
        let res = ppu_reg
            .read(TestIORegAddress::scrolling(3))
            .expect("Try reading value from lcd scrolling");
        assert_eq!(res, 0x42, "invalid value from lcd scrolling");
    }
}<|MERGE_RESOLUTION|>--- conflicted
+++ resolved
@@ -103,23 +103,12 @@
                 }
             }
             #[cfg(feature = "cgb")]
-<<<<<<< HEAD
-            Vbk | Opri => match self.lcd.try_borrow_mut() {
-                Ok(mut lcd) => lcd.write(addr, v),
-                Err(_) => {
-                    log::warn!("failed vbk register write");
-                    Ok(())
-                }
-            },
-            #[cfg(feature = "cgb")]
-=======
->>>>>>> d59c5e9a
             Hdma1 | Hdma2 | Hdma3 | Hdma4 | Hdma5 => {
                 log::warn!("missing ppu VRamDma registers write");
                 Ok(())
             }
             #[cfg(feature = "cgb")]
-            Vbk | Bcpd | Bcps | Ocpd | Ocps => match self.lcd.try_borrow_mut() {
+            Vbk | Bcpd | Bcps | Ocpd | Ocps | Opri => match self.lcd.try_borrow_mut() {
                 Ok(mut lcd) => lcd.write(addr, v),
                 Err(_) => {
                     log::warn!("failed {} register write", addr.area_type());
@@ -141,11 +130,7 @@
 
     #[test]
     fn lcd_control() {
-<<<<<<< HEAD
-        let data: [u8; LcdReg::SIZE] = [0x42, 0, 0, 0, 0, 0, 0, 0, 0, 0, 0, 0, 0];
-=======
-        let data: [u8; LcdReg::SIZE] = [0x42, 0, 0, 0, 0, 0, 0, 0, 0, 0, 0, 0, 0, 0, 0, 0];
->>>>>>> d59c5e9a
+        let data: [u8; LcdReg::SIZE] = [0x42, 0, 0, 0, 0, 0, 0, 0, 0, 0, 0, 0, 0, 0, 0, 0, 0];
         let lcd = Rc::new(RefCell::new(data.into()));
         let ppu_reg = PPURegisters::new(lcd);
 
@@ -157,11 +142,7 @@
 
     #[test]
     fn lcd_dma() {
-<<<<<<< HEAD
-        let data: [u8; LcdReg::SIZE] = [0, 0x42, 0, 0, 0, 0, 0, 0, 0, 0, 0, 0, 0];
-=======
-        let data: [u8; LcdReg::SIZE] = [0, 0x42, 0, 0, 0, 0, 0, 0, 0, 0, 0, 0, 0, 0, 0, 0];
->>>>>>> d59c5e9a
+        let data: [u8; LcdReg::SIZE] = [0, 0x42, 0, 0, 0, 0, 0, 0, 0, 0, 0, 0, 0, 0, 0, 0, 0];
         let lcd = Rc::new(RefCell::new(data.into()));
         let ppu_reg = PPURegisters::new(lcd);
 
@@ -173,11 +154,7 @@
 
     #[test]
     fn lcd_window_pos() {
-<<<<<<< HEAD
-        let data: [u8; LcdReg::SIZE] = [0, 0, 0, 0, 0, 0, 0, 0, 0, 0, 0x42, 0, 0];
-=======
-        let data: [u8; LcdReg::SIZE] = [0, 0, 0, 0, 0, 0, 0, 0, 0, 0, 0x42, 0, 0, 0, 0, 0];
->>>>>>> d59c5e9a
+        let data: [u8; LcdReg::SIZE] = [0, 0, 0, 0, 0, 0, 0, 0, 0, 0, 0x42, 0, 0, 0, 0, 0, 0];
         let lcd = Rc::new(RefCell::new(data.into()));
         let ppu_reg = PPURegisters::new(lcd);
 
