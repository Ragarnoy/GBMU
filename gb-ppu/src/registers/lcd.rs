--- conflicted
+++ resolved
@@ -21,7 +21,7 @@
 use std::rc::Rc;
 
 #[cfg(feature = "cgb")]
-use gb_bus::io_reg_area::IORegArea::{Bcpd, Bcps, Ocpd, Ocps, Vbk};
+use gb_bus::io_reg_area::IORegArea::{Bcpd, Bcps, Ocpd, Ocps, Opri, Vbk};
 use gb_bus::io_reg_area::IORegArea::{
     Bgp, LcdControl, LcdStat, Ly, Lyc, Obp0, Obp1, Scx, Scy, Wx, Wy,
 };
@@ -39,11 +39,8 @@
     pub pal_mono: PalettesMono,
     pub window_pos: WindowPos,
     pub vbk: Rc<Cell<u8>>,
-<<<<<<< HEAD
     pub opri: Rc<Cell<u8>>,
-=======
     pub pal_cgb: PalettesCGB,
->>>>>>> d59c5e9a
 }
 
 impl Default for LcdReg {
@@ -55,11 +52,8 @@
             pal_mono: PalettesMono::default(),
             window_pos: WindowPos::default(),
             vbk: Rc::new(Cell::new(Self::VBK_UNUSED_BITS)),
-<<<<<<< HEAD
             opri: Rc::new(Cell::new(Self::OPRI_UNUSED_BITS)),
-=======
             pal_cgb: PalettesCGB::default(),
->>>>>>> d59c5e9a
         }
     }
 }
@@ -76,11 +70,8 @@
         + PalettesMono::SIZE
         + WindowPos::SIZE
         + Self::VBK_SIZE
-<<<<<<< HEAD
-        + Self::OPRI_SIZE;
-=======
+        + Self::OPRI_SIZE
         + PalettesCGB::SIZE;
->>>>>>> d59c5e9a
 
     pub fn new() -> Self {
         LcdReg::default()
@@ -95,15 +86,6 @@
         u16: From<A>,
         A: Address<IORegArea>,
     {
-<<<<<<< HEAD
-        use gb_bus::io_reg_area::IORegArea::{
-            Bgp, LcdControl, LcdStat, Ly, Lyc, Obp0, Obp1, Scx, Scy, Wx, Wy,
-        };
-        #[cfg(feature = "cgb")]
-        use gb_bus::io_reg_area::IORegArea::{Opri, Vbk};
-
-=======
->>>>>>> d59c5e9a
         match addr.area_type() {
             LcdControl => Ok(self.control.bits),
             LcdStat => Ok(self.stat.read()),
@@ -123,9 +105,8 @@
             #[cfg(feature = "cgb")]
             Vbk => Ok(self.vbk.get()),
             #[cfg(feature = "cgb")]
-<<<<<<< HEAD
             Opri => Ok(self.opri.get()),
-=======
+            #[cfg(feature = "cgb")]
             Bcps => Ok(self.pal_cgb.get_bcps()),
             #[cfg(feature = "cgb")]
             Bcpd => Ok(self.pal_cgb.get_bcpd()),
@@ -133,7 +114,6 @@
             Ocps => Ok(self.pal_cgb.get_ocps()),
             #[cfg(feature = "cgb")]
             Ocpd => Ok(self.pal_cgb.get_ocpd()),
->>>>>>> d59c5e9a
 
             _ => Err(Error::SegmentationFault(addr.into())),
         }
@@ -144,15 +124,6 @@
         u16: From<A>,
         A: Address<IORegArea>,
     {
-<<<<<<< HEAD
-        use gb_bus::io_reg_area::IORegArea::{
-            Bgp, LcdControl, LcdStat, Ly, Lyc, Obp0, Obp1, Scx, Scy, Wx, Wy,
-        };
-        #[cfg(feature = "cgb")]
-        use gb_bus::io_reg_area::IORegArea::{Opri, Vbk};
-
-=======
->>>>>>> d59c5e9a
         match addr.area_type() {
             LcdControl => self.control.write(v),
             LcdStat => self.stat.write(v),
@@ -172,10 +143,9 @@
             #[cfg(feature = "cgb")]
             Vbk => self.vbk.set(v | Self::VBK_UNUSED_BITS),
             #[cfg(feature = "cgb")]
-<<<<<<< HEAD
             Opri => self.opri.set(v | Self::OPRI_UNUSED_BITS),
 
-=======
+            #[cfg(feature = "cgb")]
             Bcps => self.pal_cgb.set_bcps(v),
             #[cfg(feature = "cgb")]
             Bcpd => self.pal_cgb.set_bcpd(v),
@@ -183,7 +153,6 @@
             Ocps => self.pal_cgb.set_ocps(v),
             #[cfg(feature = "cgb")]
             Ocpd => self.pal_cgb.set_ocpd(v),
->>>>>>> d59c5e9a
             _ => return Err(Error::SegmentationFault(addr.into())),
         };
         Ok(())
@@ -196,11 +165,8 @@
         let pal_mono: [u8; 3] = bytes[6..=8].try_into().expect("bad bytes for LcdReg");
         let window: [u8; 2] = bytes[9..=10].try_into().expect("bad bytes for LcdReg");
         let vbk = Rc::new(Cell::new(bytes[11] | Self::VBK_UNUSED_BITS));
-<<<<<<< HEAD
         let opri = Rc::new(Cell::new(bytes[12] | Self::OPRI_UNUSED_BITS));
-=======
-        let pal_cgb: [u8; 4] = bytes[12..=15].try_into().expect("bad bytes for LcdReg");
->>>>>>> d59c5e9a
+        let pal_cgb: [u8; 4] = bytes[13..=16].try_into().expect("bad bytes for LcdReg");
         LcdReg {
             control: bytes[0].into(),
             stat: bytes[1].into(),
@@ -208,11 +174,8 @@
             pal_mono: pal_mono.into(),
             window_pos: window.into(),
             vbk,
-<<<<<<< HEAD
             opri,
-=======
             pal_cgb: pal_cgb.into(),
->>>>>>> d59c5e9a
         }
     }
 }
@@ -223,11 +186,8 @@
         let pal_mono: [u8; 3] = register.pal_mono.into();
         let window_pos: [u8; 2] = register.window_pos.into();
         let vbk = register.vbk.get();
-<<<<<<< HEAD
         let opri = register.opri.get();
-=======
         let pal_cgb: [u8; 4] = register.pal_cgb.into();
->>>>>>> d59c5e9a
         [
             register.control.into(),
             register.stat.into(),
@@ -241,14 +201,11 @@
             window_pos[0],
             window_pos[1],
             vbk,
-<<<<<<< HEAD
             opri,
-=======
             pal_cgb[0],
             pal_cgb[1],
             pal_cgb[2],
             pal_cgb[3],
->>>>>>> d59c5e9a
         ]
     }
 }