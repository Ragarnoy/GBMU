--- conflicted
+++ resolved
@@ -428,12 +428,12 @@
                     self.pixel_discarded = 0;
                     Self::check_next_pixel_mode(
                         &lcd_reg,
-                        &mut self.pixel_fetcher,
-                        &mut self.pixel_fifo,
+                        (&mut self.pixel_fetcher, &mut self.pixel_fifo),
                         &mut self.scanline_sprites,
                         (x, y),
                         self.pixel_discarded,
                         (self.scx & 7) + 8,
+                        self.cgb_enabled,
                     );
                 }
             } else {
@@ -441,30 +441,6 @@
                 return;
             }
 
-<<<<<<< HEAD
-=======
-            if lock.is_none() {
-                // init mode 3
-                adr_bus.lock(Area::Vram, Lock::Ppu);
-                lock = Some(Lock::Ppu);
-                self.pixel_fetcher.reset();
-                self.pixel_fifo.clear();
-                self.state.clear_pixel_count();
-                // reverse the sprites order so the ones on the left of the viewport are the first to pop
-                self.scanline_sprites = self.scanline_sprites.drain(0..).rev().collect();
-                self.scx = lcd_reg.scrolling.scx;
-                self.pixel_discarded = 0;
-                Self::check_next_pixel_mode(
-                    &lcd_reg,
-                    (&mut self.pixel_fetcher, &mut self.pixel_fifo),
-                    &mut self.scanline_sprites,
-                    (x, y),
-                    self.pixel_discarded,
-                    (self.scx & 7) + 8,
-                    self.cgb_enabled,
-                );
-            }
->>>>>>> e9c42c0c
             let pixel_offset = (self.scx & 7) + 8;
             if let Some(Lock::Ppu) = lock {
                 let vram = self.vram.borrow();
