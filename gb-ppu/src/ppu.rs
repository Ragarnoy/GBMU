use crate::drawing::{FetchMode, Mode, PixelFIFO, PixelFetcher, State};
use crate::memory::{Lock, Lockable, Oam, PPUMem, Vram};
use crate::registers::{LcdReg, PPURegisters};
use crate::Color;
use crate::Sprite;
use crate::{
    SPRITE_LIST_PER_LINE, SPRITE_LIST_RENDER_HEIGHT, SPRITE_LIST_RENDER_WIDTH,
    SPRITE_RENDER_HEIGHT, SPRITE_RENDER_WIDTH, TILEMAP_DIM, TILEMAP_TILE_COUNT, TILESHEET_HEIGHT,
    TILESHEET_TILE_COUNT, TILESHEET_WIDTH,
};
use gb_bus::{Area, Bus};
use gb_clock::{Tick, Ticker};
use gb_lcd::render::{RenderData, SCREEN_HEIGHT, SCREEN_WIDTH};

use std::cell::RefCell;
use std::ops::Deref;
use std::rc::Rc;

/// The Pixel Process Unit is in charge of selecting the pixel to be displayed on the lcd screen.
///
/// It owns the VRAM and the OAM, as well as a few registers.
pub struct Ppu {
    vram: Rc<RefCell<Vram>>,
    oam: Rc<RefCell<Oam>>,
    lcd_reg: Rc<RefCell<LcdReg>>,
    pixels: RenderData<SCREEN_WIDTH, SCREEN_HEIGHT>,
    next_pixels: RenderData<SCREEN_WIDTH, SCREEN_HEIGHT>,
    pixel_fifo: PixelFIFO,
    pixel_fetcher: PixelFetcher,
    state: State,
    scanline_sprites: Vec<Sprite>,
}

impl Ppu {
    pub fn new() -> Self {
        Ppu {
            vram: Rc::new(RefCell::new(Vram::new())),
            oam: Rc::new(RefCell::new(Oam::new())),
            lcd_reg: Rc::new(RefCell::new(LcdReg::new())),
            pixels: [[[255; 3]; SCREEN_WIDTH]; SCREEN_HEIGHT],
            next_pixels: [[[255; 3]; SCREEN_WIDTH]; SCREEN_HEIGHT],
            pixel_fifo: PixelFIFO::new(),
            pixel_fetcher: PixelFetcher::new(),
            state: State::new(),
            scanline_sprites: Vec::with_capacity(10),
        }
    }

    /// Build and return a [PPUMem] struct to access/modify the memory of this ppu instance.
    pub fn memory(&self) -> PPUMem {
        PPUMem::new(Rc::clone(&self.vram), Rc::clone(&self.oam))
    }

    /// Build and return a [PPURegisters] struct to access/modify the registers of this ppu instance.
    pub fn registers(&self) -> PPURegisters {
        PPURegisters::new(Rc::clone(&self.lcd_reg))
    }

    pub fn pixels(&self) -> &RenderData<SCREEN_WIDTH, SCREEN_HEIGHT> {
        &self.pixels
    }

    pub fn compute(&mut self) {
        for j in 0..SCREEN_HEIGHT {
            for i in 0..SCREEN_WIDTH {
                if i == 0 || i == SCREEN_WIDTH - 1 || j == 0 || j == SCREEN_HEIGHT - 1 {
                    self.pixels[j][i] = [255, 0, 0];
                } else if (i + j) % 2 == 0 {
                    self.pixels[j][i] = [0; 3];
                } else {
                    self.pixels[j][i] = [255; 3];
                }
            }
        }
    }

    /// Create an image of the current tilesheet.
    ///
    /// This function is used for debugging purpose.
    pub fn tilesheet_image(&self) -> RenderData<TILESHEET_WIDTH, TILESHEET_HEIGHT> {
        let mut image = [[[255; 3]; TILESHEET_WIDTH]; TILESHEET_HEIGHT];
        let mut x = 0;
        let mut y = 0;
        let vram = self.vram.borrow();
        let lcd_reg = self.lcd_reg.borrow();
        for k in 0..TILESHEET_TILE_COUNT {
            let tile = vram.read_8x8_tile(k).unwrap();
            for (j, row) in tile.iter().enumerate() {
                for (i, pixel) in row.iter().rev().enumerate() {
                    image[y * 8 + j][x * 8 + i] = lcd_reg
                        .pal_mono
                        .bg()
                        .get()
                        .get_color(*pixel)
                        .unwrap_or_default()
                        .into();
                }
            }
            x += 1;
            if x * 8 >= TILESHEET_WIDTH {
                x = 0;
                y += 1;
            }
        }
        image
    }

    /// Create an image of the current tilemap.
    ///
    /// This function is used for debugging purpose.
    pub fn tilemap_image(&self, window: bool) -> RenderData<TILEMAP_DIM, TILEMAP_DIM> {
        let mut image = [[[255; 3]; TILEMAP_DIM]; TILEMAP_DIM];
        let mut x = 0;
        let mut y = 0;
        let vram = self.vram.borrow();
        let lcd_reg = self.lcd_reg.borrow();
        for k in 0..TILEMAP_TILE_COUNT {
            let index = vram
                .get_map_tile_index(
                    k,
                    if !window {
                        lcd_reg.control.bg_tilemap_area()
                    } else {
                        lcd_reg.control.win_tilemap_area()
                    },
                    lcd_reg.control.bg_win_tiledata_area(),
                )
                .unwrap();
            let tile = vram.read_8x8_tile(index).unwrap();
            for (j, row) in tile.iter().enumerate() {
                for (i, pixel) in row.iter().rev().enumerate() {
                    image[y * 8 + j][x * 8 + i] = lcd_reg
                        .pal_mono
                        .bg()
                        .get()
                        .get_color(*pixel)
                        .unwrap_or_default()
                        .into();
                }
            }
            x += 1;
            if x * 8 >= TILEMAP_DIM {
                x = 0;
                y += 1;
            }
        }
        image
    }

    /// Create an image of the currents sprites placed relatively to the viewport.
    ///
    /// This function is used for debugging purpose.
    pub fn sprites_image(&self) -> RenderData<SPRITE_RENDER_WIDTH, SPRITE_RENDER_HEIGHT> {
        let mut image = [[[255; 3]; SPRITE_RENDER_WIDTH]; SPRITE_RENDER_HEIGHT];
        let sprites = self
            .oam
            .borrow()
            .collect_all_sprites()
            .expect("failed to collect sprites for image");
        let vram = self.vram.borrow();
        let lcd_reg = self.lcd_reg.borrow();
        let height = if lcd_reg.control.obj_size() { 16 } else { 8 };
        for sprite in sprites {
            let x = sprite.x_pos().min(SPRITE_RENDER_WIDTH as u8 - 8) as usize;
            let y = sprite.y_pos().min(SPRITE_RENDER_HEIGHT as u8 - 16) as usize;
            for j in 0..height {
                let pixels_values = sprite
                    .get_pixels_row(j, &vram, lcd_reg.control.obj_size(), lcd_reg.pal_mono.obj())
                    .expect("invalid line passed");
                let y_img = y + j;
                for (i, (pixel_value, pixel_color)) in pixels_values.iter().rev().enumerate() {
                    if *pixel_value != 0 {
                        let x_img = x + i;
                        image[y_img][x_img] = (*pixel_color).into();
                    }
                }
            }
        }
        // draw screen outline
        for (y, column) in image.iter_mut().enumerate() {
            for (x, pixel) in column.iter_mut().enumerate() {
                if ((x == 7 || x == SPRITE_RENDER_WIDTH - 8)
                    && y >= 15
                    && y <= SPRITE_RENDER_HEIGHT - 16)
                    || ((y == 15 || y == SPRITE_RENDER_HEIGHT - 16)
                        && x >= 7
                        && x <= SPRITE_RENDER_WIDTH - 8)
                {
                    *pixel = [!pixel[0], !pixel[1], !pixel[2]];
                }
            }
        }
        image
    }

    /// Create an image of the currents sprites.
    ///
    /// This function is used for debugging purpose.
    pub fn sprites_list_image(
        &self,
    ) -> RenderData<SPRITE_LIST_RENDER_WIDTH, SPRITE_LIST_RENDER_HEIGHT> {
        let mut image = [[[255; 3]; SPRITE_LIST_RENDER_WIDTH]; SPRITE_LIST_RENDER_HEIGHT];
        let sprites = self
            .oam
            .borrow()
            .collect_all_sprites()
            .expect("failed to collect sprites for image");
        let vram = self.vram.borrow();
        let lcd_reg = self.lcd_reg.borrow();
        let height = if lcd_reg.control.obj_size() { 16 } else { 8 };
        for (r, sprite) in sprites.iter().enumerate() {
            let x = (r % SPRITE_LIST_PER_LINE) * 8;
            let y = (r / SPRITE_LIST_PER_LINE) * 16;
            for j in 0..height {
                let pixels_values = sprite
                    .get_pixels_row(j, &vram, lcd_reg.control.obj_size(), lcd_reg.pal_mono.obj())
                    .expect("invalid line passed");
                let y_img = y + j;
                for (i, (pixel_value, pixel_color)) in pixels_values.iter().rev().enumerate() {
                    if *pixel_value != 0 {
                        let x_img = x + i;
                        image[y_img][x_img] = (*pixel_color).into();
                    }
                }
            }
        }
        image
    }

    fn vblank<B: Bus<u8>>(&mut self, _adr_bus: &mut B) {
        if self.state.line() == State::LAST_LINE && self.state.step() == State::LAST_STEP {
            std::mem::swap(&mut self.pixels, &mut self.next_pixels);
        }
    }

    fn hblank<B: Bus<u8>>(&mut self, adr_bus: &mut B) {
        if let Ok(oam) = self.oam.try_borrow() {
            if let Some(Lock::Ppu) = oam.get_lock() {
                adr_bus.unlock(Area::Oam);
            }
        } else {
            log::error!("Oam borrow failed for ppu in mode 0");
        }
        if let Ok(vram) = self.vram.try_borrow() {
            if let Some(Lock::Ppu) = vram.get_lock() {
                adr_bus.unlock(Area::Vram);
            }
        } else {
            log::error!("Vram borrow failed for ppu in mode 0");
        }
    }

    fn oam_fetch<B: Bus<u8>>(&mut self, adr_bus: &mut B) {
        if let Ok(lcd_reg) = self.lcd_reg.try_borrow() {
            if let Ok(oam) = self.oam.try_borrow() {
                let lock = oam.get_lock();
                let step = self.state.step();

                if lock.is_none() {
                    // init mode 2
                    adr_bus.lock(Area::Oam, Lock::Ppu);
                    self.scanline_sprites.clear();
                }
                if let Some(Lock::Ppu) = lock {
                    if step % 2 == 1 {
                        let sprite_pos = step as usize / 2;

                        match oam.read_sprite(sprite_pos) {
                            Err(err) => log::error!("Error while reading sprite: {}", err),
                            Ok(sprite) => {
                                let scanline = self.state.line() + 16;
                                let top = sprite.y_pos();
                                let bot = top + if lcd_reg.control.obj_size() { 16 } else { 8 };

                                if scanline >= top && scanline < bot {
                                    for i in 0..self.scanline_sprites.len() {
                                        let scan_sprite = self.scanline_sprites[i];

                                        if sprite.x_pos() < scan_sprite.x_pos() {
                                            self.scanline_sprites.insert(i, sprite);
                                            if self.scanline_sprites.len() > 10 {
                                                self.scanline_sprites.pop();
                                            }
                                            return;
                                        }
                                    }
                                    if self.scanline_sprites.len() < 10 {
                                        self.scanline_sprites.push(sprite);
                                    }
                                }
                            }
                        }
                    }
                }
            } else {
                log::error!("Oam borrow failed for ppu in mode 2");
            }
        } else {
            log::error!("Lcd reg borrow failed for ppu in mode 2");
        }
    }

    fn pixel_drawing<B: Bus<u8>>(&mut self, adr_bus: &mut B) {
        if let Ok(lcd_reg) = self.lcd_reg.try_borrow() {
            if let Ok(vram) = self.vram.try_borrow() {
                let lock = vram.get_lock();
                let x = self.state.pixel_drawn();
                let y = self.state.line();

                if lock.is_none() {
                    // init mode 3
                    adr_bus.lock(Area::Vram, Lock::Ppu);
                    self.pixel_fetcher.clear();
                    self.pixel_fifo.clear();
                    self.state.clear_pixel_count();
                    // reverse the sprites order so the ones on the left of the viewport are the first to pop
                    self.scanline_sprites = self.scanline_sprites.drain(0..).rev().collect();
                    Self::check_next_pixel_mode(
                        &lcd_reg,
                        &mut self.pixel_fetcher,
                        &mut self.pixel_fifo,
                        &mut self.scanline_sprites,
                        (x, y),
                    );
                }
                if let Some(Lock::Ppu) = lock {
                    if self.pixel_fifo.enabled && x < SCREEN_WIDTH as u8 {
                        if let Some(pixel) = self.pixel_fifo.pop() {
                            self.next_pixels[y as usize][x as usize] = Color::from(pixel).into();
                            self.state.draw_pixel();
                        };
                    }
                    self.pixel_fetcher
                        .fetch(&vram, &lcd_reg, y as usize, x as usize);
                    self.pixel_fetcher.push_to_fifo(&mut self.pixel_fifo);
                    if self.pixel_fetcher.push_to_fifo(&mut self.pixel_fifo)
                        || x < self.state.pixel_drawn()
                    {
                        Self::check_next_pixel_mode(
                            &lcd_reg,
                            &mut self.pixel_fetcher,
                            &mut self.pixel_fifo,
                            &mut self.scanline_sprites,
                            (x, y),
                        );
                    }
                }
            } else {
                log::error!("Vram borrow failed for ppu in mode 3");
            }
        } else {
            log::error!("Lcd_reg borrow failed for ppu in mode 3");
        }
    }

    fn check_next_pixel_mode(
        lcd_reg: &dyn Deref<Target = LcdReg>,
        pixel_fetcher: &mut PixelFetcher,
        pixel_fifo: &mut PixelFIFO,
        sprites: &mut Vec<Sprite>,
        cursor: (u8, u8),
    ) {
        if pixel_fifo.count() < 8 {
            Self::check_for_bg_win_mode(lcd_reg, pixel_fetcher, pixel_fifo, cursor);
        } else {
            Self::check_for_sprite_mode(lcd_reg, pixel_fetcher, pixel_fifo, sprites, cursor);
        }
    }

    fn check_for_bg_win_mode(
        lcd_reg: &dyn Deref<Target = LcdReg>,
        pixel_fetcher: &mut PixelFetcher,
        pixel_fifo: &mut PixelFIFO,
        cursor: (u8, u8),
    ) {
        let (x, y) = cursor;

        if lcd_reg.window_pos.wy <= y && lcd_reg.window_pos.wx <= x {
            pixel_fetcher.set_mode(FetchMode::Window);
        } else {
            pixel_fetcher.set_mode(FetchMode::Background);
        }
        pixel_fifo.clear();
    }

    fn check_for_sprite_mode(
        lcd_reg: &dyn Deref<Target = LcdReg>,
        pixel_fetcher: &mut PixelFetcher,
        pixel_fifo: &mut PixelFIFO,
        sprites: &mut Vec<Sprite>,
        cursor: (u8, u8),
    ) {
        let (x, _) = cursor;

        if let Some(sprite) = sprites.pop() {
            if sprite.x_pos() == x {
                pixel_fetcher.set_mode(FetchMode::Sprite(sprite));
                pixel_fifo.enabled = false;
            } else {
                sprites.push(sprite);
                Self::check_for_bg_win_mode(lcd_reg, pixel_fetcher, pixel_fifo, cursor);
            }
        } else {
            Self::check_for_bg_win_mode(lcd_reg, pixel_fetcher, pixel_fifo, cursor);
        }
    }
}

impl Default for Ppu {
    fn default() -> Ppu {
        Ppu::new()
    }
}

impl Ticker for Ppu {
    fn cycle_count(&self) -> Tick {
        Tick::TCycle
    }

    fn tick<B>(&mut self, adr_bus: &mut B)
    where
        B: Bus<u8> + Bus<u16>,
    {
        match self.state.mode() {
            Mode::OAMFetch => self.oam_fetch(adr_bus),
            Mode::PixelDrawing => self.pixel_drawing(adr_bus),
            Mode::HBlank => self.hblank(adr_bus),
            Mode::VBlank => self.vblank(adr_bus),
        }
        // update state after executing tick
        let lcd_reg = self.lcd_reg.try_borrow_mut().ok();
        self.state.update(lcd_reg, adr_bus);
    }
<<<<<<< HEAD
}

#[cfg(test)]
mod mem_lock {
    use super::Ppu;
    use crate::memory::{Lock, Lockable};
    use crate::test_tools::TestAddress;
    use gb_bus::FileOperation;

    #[test]
    fn vram() {
        let ppu = Ppu::new();
        let mut ppu_mem = ppu.memory();
        {
            ppu.vram.borrow_mut().lock(Lock::Ppu);
            ppu_mem
                .write(0x42, Box::new(TestAddress::root_vram()))
                .expect("Try write value into borrowed vram");
            let res = ppu_mem
                .read(Box::new(TestAddress::root_vram()))
                .expect("Try reading mut borrowed value from vram");
            assert_eq!(res, 0xFF, "invalid value from vram");

            ppu.vram.borrow_mut().unlock();
            let res = ppu_mem
                .read(Box::new(TestAddress::root_vram()))
                .expect("Try reading mut borrowed value from vram");
            assert_eq!(res, 0x00, "invalid value from vram");
        }
    }

    #[test]
    fn oam() {
        let ppu = Ppu::new();
        let mut ppu_mem = ppu.memory();
        {
            ppu.oam.borrow_mut().lock(Lock::Ppu);
            ppu_mem
                .write(0x42, Box::new(TestAddress::root_oam()))
                .expect("Try write value into borrowed oam");
            let res = ppu_mem
                .read(Box::new(TestAddress::root_oam()))
                .expect("Try reading mut borrowed value from oam");
            assert_eq!(res, 0xFF, "invalid value from oam");

            ppu.oam.borrow_mut().unlock();
            let res = ppu_mem
                .read(Box::new(TestAddress::root_oam()))
                .expect("Try reading mut borrowed value from oam");
            assert_eq!(res, 0x00, "invalid value from oam");
        }
    }
=======
>>>>>>> 417c8f88
}<|MERGE_RESOLUTION|>--- conflicted
+++ resolved
@@ -431,7 +431,6 @@
         let lcd_reg = self.lcd_reg.try_borrow_mut().ok();
         self.state.update(lcd_reg, adr_bus);
     }
-<<<<<<< HEAD
 }
 
 #[cfg(test)]
@@ -484,6 +483,4 @@
             assert_eq!(res, 0x00, "invalid value from oam");
         }
     }
-=======
->>>>>>> 417c8f88
 }