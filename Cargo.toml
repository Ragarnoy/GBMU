--- conflicted
+++ resolved
@@ -21,7 +21,7 @@
 time_stat_samples = []
 debug_fps = ["time_stat_samples"]
 bios = []
-audio = [ "gb-apu" ]
+audio = ["gb-apu"]
 save_state = [
   "gb-cpu/serialization",
   "gb-bus/serialization",
@@ -52,11 +52,8 @@
 gb-clock = { path = "./gb-clock" }
 gb-timer = { path = "./gb-timer" }
 gb-dma = { path = "./gb-dma" }
-<<<<<<< HEAD
 gb-apu = { path = "./gb-apu", optional = true }
-=======
 env_logger = "0.9.0"
->>>>>>> 1b0dd86d
 
 [workspace]
 members = [
