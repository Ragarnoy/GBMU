--- conflicted
+++ resolved
@@ -37,11 +37,7 @@
   "gb-dbg",
   "gb-bus",
   "gb-rtc",
-<<<<<<< HEAD
   "gb-joypad",
-  "gb-timer"
-=======
-  "gb-test",
-  "gb-joypad"
->>>>>>> 8a697b42
+  "gb-timer",
+  "gb-test"
 ]