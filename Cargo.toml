[package]
name = "gbmu"
version = "0.1.0"
authors = [
  "Guilhem Smith <gsmith@student.42.fr>",
  "Florian Bennetot <fbenneto@student.42.fr>",
  "Tiago Lernould <tlernoul@student.42.fr>",
  "Cedric M'Passi <cedricmpassi@gmail.com>"
]
edition = "2018"

# See more keys and their definitions at https://doc.rust-lang.org/cargo/reference/manifest.html

[features]
debug_render = ["gb-lcd/debug_render"]

[dependencies]
sdl2 = { version = "0.34", features = ["bundled", "static-link"] }
egui = { version = "0.13" }
rfd = { version = "0.4" }
gb-lcd = { path= "./gb-lcd" }
gb-ppu = { path = "./gb-ppu" }
gb-dbg = { path = "./gb-dbg" }

[workspace]
members = [
  "gb-roms",
  "gb-ppu",
  "gb-lcd",
<<<<<<< HEAD
  "gb-cpu",
  "gb-bus"
=======
  "gb-dbg",
  "gb-cpu"
>>>>>>> e9d5a044
]<|MERGE_RESOLUTION|>--- conflicted
+++ resolved
@@ -27,11 +27,7 @@
   "gb-roms",
   "gb-ppu",
   "gb-lcd",
-<<<<<<< HEAD
   "gb-cpu",
+  "gb-dbg",
   "gb-bus"
-=======
-  "gb-dbg",
-  "gb-cpu"
->>>>>>> e9d5a044
 ]