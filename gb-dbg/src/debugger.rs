mod breakpoints;
pub mod disassembler;
pub mod flow_control;
pub mod memory;
mod options;
pub mod registers;

use crate::dbg_interfaces::{CpuRegs, DebugOperations, MemoryDebugOperations};
use crate::debugger::breakpoints::BreakpointEditor;
use crate::debugger::disassembler::DisassemblyViewer;
use crate::debugger::flow_control::FlowController;
use crate::debugger::memory::MemoryViewer;
use crate::debugger::options::DebuggerOptions;
use crate::debugger::registers::RegisterEditor;
use crate::until::Until;
use egui::CtxRef;
use std::ops::ControlFlow;

pub struct Debugger<MEM> {
    memory_editor: MemoryViewer<MEM>,
    register_editor: RegisterEditor,
    flow_controller: FlowController,
    disassembler: DisassemblyViewer,
    breakpoint_editor: BreakpointEditor,
    flow_status: Option<ControlFlow<Until>>,
}

impl<BUS: DebugOperations> Debugger<BUS> {
    pub fn draw(&mut self, ctx: &CtxRef, mut memory: &mut BUS) {
        // ctx.set_debug_on_hover(true);
        egui::TopBottomPanel::top("top_panel").show(ctx, |ui| {
            self.flow_status = self.flow_controller.draw(ui);
        });

        self.disassembler
            .may_update_cache(memory.cpu_get(CpuRegs::PC).into(), memory);

        egui::SidePanel::left("left_panel")
            .resizable(false)
            .default_width(510.0)
            .show(ctx, |ui| {
                ui.vertical(|ui| {
                    self.disassembler.draw(ui);
                    ui.separator();
                    self.memory_editor.draw(ui, &mut memory);
                });
            });

<<<<<<< HEAD
        // egui::SidePanel::right("right_panel")
        //     .resizable(false)
        //     .default_width(165.0)
        //     .show(ctx, |ui| {
        //     });
=======
        egui::SidePanel::right("right_panel")
            .resizable(false)
            .default_width(130.0)
            .show(ctx, |ui| {
                self.breakpoint_editor
                    .draw(ui, memory.cpu_get(CpuRegs::PC).into())
            });
>>>>>>> 7b1049b0

        egui::CentralPanel::default().show(ctx, |ui| {
            self.register_editor.draw(ui, memory);
            self.breakpoint_editor.draw(ui, memory)
        });
    }

    pub fn flow_status(&mut self) -> Option<ControlFlow<Until>> {
        self.flow_status.take()
    }

<<<<<<< HEAD
    pub fn updated_flow_status(&mut self, memory: &BUS) -> Option<ControlFlow<Until>> {
        if self.breakpoint_editor.are_breakpoints_triggered(memory) {
=======
    pub fn updated_flow_status(&mut self, memory: &MEM) -> Option<ControlFlow<Until>> {
        if self
            .breakpoint_editor
            .are_breakpoints_triggered(memory.cpu_get(CpuRegs::PC).into())
        {
>>>>>>> 7b1049b0
            Some(ControlFlow::Break(Until::Null))
        } else {
            self.flow_status()
        }
    }
}

#[derive(Default)]
pub struct DebuggerBuilder {
    options: Option<DebuggerOptions>,
}

impl DebuggerBuilder {
    pub fn new() -> Self {
        Self { options: None }
    }

    pub fn with_options(mut self, options: DebuggerOptions) -> Self {
        self.options = Some(options);
        self
    }

    pub fn build<MEM: MemoryDebugOperations>(self) -> Debugger<MEM> {
        Debugger {
            memory_editor: MemoryViewer::new(self.options.unwrap_or_default().address_ranges),
            register_editor: RegisterEditor,
            flow_controller: FlowController,
            disassembler: DisassemblyViewer::default(),
            breakpoint_editor: BreakpointEditor::default(),
            flow_status: None,
        }
    }
}<|MERGE_RESOLUTION|>--- conflicted
+++ resolved
@@ -46,21 +46,11 @@
                 });
             });
 
-<<<<<<< HEAD
         // egui::SidePanel::right("right_panel")
         //     .resizable(false)
         //     .default_width(165.0)
         //     .show(ctx, |ui| {
         //     });
-=======
-        egui::SidePanel::right("right_panel")
-            .resizable(false)
-            .default_width(130.0)
-            .show(ctx, |ui| {
-                self.breakpoint_editor
-                    .draw(ui, memory.cpu_get(CpuRegs::PC).into())
-            });
->>>>>>> 7b1049b0
 
         egui::CentralPanel::default().show(ctx, |ui| {
             self.register_editor.draw(ui, memory);
@@ -72,16 +62,8 @@
         self.flow_status.take()
     }
 
-<<<<<<< HEAD
     pub fn updated_flow_status(&mut self, memory: &BUS) -> Option<ControlFlow<Until>> {
         if self.breakpoint_editor.are_breakpoints_triggered(memory) {
-=======
-    pub fn updated_flow_status(&mut self, memory: &MEM) -> Option<ControlFlow<Until>> {
-        if self
-            .breakpoint_editor
-            .are_breakpoints_triggered(memory.cpu_get(CpuRegs::PC).into())
-        {
->>>>>>> 7b1049b0
             Some(ControlFlow::Break(Until::Null))
         } else {
             self.flow_status()
