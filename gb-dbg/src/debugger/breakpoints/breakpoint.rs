--- conflicted
+++ resolved
@@ -4,34 +4,10 @@
 use std::str::FromStr;
 
 #[derive(Debug)]
-<<<<<<< HEAD
-enum BreakpointType {
-    Address(u16),
-}
-
-impl Default for BreakpointType {
-    fn default() -> Self {
-        Self::Address(0)
-    }
-}
-
-#[derive(Debug)]
-=======
->>>>>>> 2da1ce3c
 pub struct Breakpoint {
     expr: BreakpointNode,
     pub enabled: bool,
     last_triggered: Option<usize>,
-}
-
-impl Default for Breakpoint {
-    fn default() -> Self {
-        Self {
-            r#type: BreakpointType::default(),
-            enabled: true,
-            last_triggered: None,
-        }
-    }
 }
 
 impl Display for Breakpoint {
@@ -43,13 +19,9 @@
 impl Breakpoint {
     pub fn from_address(address: u16) -> Self {
         Self {
-<<<<<<< HEAD
-            r#type: BreakpointType::Address(address),
-            ..Default::default()
-=======
             expr: BreakpointNode::new_simple(address),
             enabled: true,
->>>>>>> 2da1ce3c
+            last_triggered: None,
         }
     }
 
@@ -58,6 +30,7 @@
         Ok(Self {
             expr: node,
             enabled: true,
+            last_triggered: None,
         })
     }
 
