--- conflicted
+++ resolved
@@ -15,11 +15,7 @@
         ui.vertical(|ui| {
             egui::Grid::new("dissas_".to_owned())
                 .striped(true)
-<<<<<<< HEAD
-                .spacing(Vec2::new(100.0, 2.5))
-=======
                 .spacing(Vec2::new(150.0, 2.5))
->>>>>>> ee8887be
                 .show(ui, |ui| {
                     ui.label(egui::Label::new("Address").text_color(Color32::WHITE));
                     ui.label(egui::Label::new("Instruction").text_color(Color32::WHITE));
@@ -32,10 +28,6 @@
                             "0x{:04X}",
                             pc + row_number as u16 + 1
                         )));
-<<<<<<< HEAD
-                        ui.label(egui::Label::new(format!("{}", row.unwrap())));
-                        ui.label(egui::Label::new("0x00000000"));
-=======
                         ui.label(egui::Label::new(row.as_ref().unwrap().0.to_string()));
                         ui.label(egui::Label::new(
                             row.unwrap()
@@ -45,7 +37,6 @@
                                     acc + format!("0x{:02X} ", s).as_str()
                                 }),
                         ));
->>>>>>> ee8887be
                         ui.end_row();
                     }
                     ui.end_row();
