--- conflicted
+++ resolved
@@ -27,18 +27,9 @@
 
     pub fn draw<MEM: MemoryDebugOperations>(&mut self, ui: &mut Ui, memory: &mut MEM) {
         ui.colored_label(Color32::LIGHT_BLUE, "Memory Editor");
-<<<<<<< HEAD
-        self.memory_editor.draw_editor_contents(
-            ui,
-            memory,
-            |mem, address| mem.read(address as u16).into(),
-            None as Option<fn(&mut MEM, Address, u8) -> ()>,
-        );
-=======
         self.memory_editor
             .draw_editor_contents_read_only(ui, memory, |mem, address| {
                 mem.read(address as u16).into()
             });
->>>>>>> 70918e55
     }
 }