--- conflicted
+++ resolved
@@ -13,16 +13,10 @@
         let mut mem_options = MemoryEditorOptions::default();
         mem_options.is_resizable_column = false;
         mem_options.is_options_collapsed = true;
-<<<<<<< HEAD
-        let mut mem_edit =
-            MemoryEditor::new(|mem, address| <MEM as MemoryDebugOperations>::read(mem, address))
-                .with_options(mem_options);
-=======
         let mut mem_edit = MemoryEditor::new(|mem, address| {
             <MEM as MemoryDebugOperations>::read(mem, address as u16)
         })
         .with_options(mem_options);
->>>>>>> 22865afe
         for (range_name, range) in address_ranges {
             mem_edit = mem_edit.with_address_range(range_name, range);
         }
