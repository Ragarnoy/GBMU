--- conflicted
+++ resolved
@@ -6,16 +6,7 @@
 use eframe::egui::CtxRef;
 use eframe::epi::*;
 use egui::Vec2;
-<<<<<<< HEAD
-use gb_dbg::dbg_interfaces::RW;
-use gb_dbg::debugger::disassembler::DisassemblyEditor;
-use gb_dbg::debugger::flow_control::FlowController;
-use gb_dbg::debugger::memory::MemoryEditorBuilder;
-use gb_dbg::debugger::registers::RegisterEditorBuilder;
-use gb_dbg::debugger::Debugger;
-=======
 use gb_dbg::debugger::{Debugger, DebuggerBuilder};
->>>>>>> 7aab5ae1
 
 pub struct DebuggerApp {
     pub debugger: Debugger<Memory>,
@@ -37,13 +28,9 @@
 fn main() {
     let dbg: Debugger<Memory> = DebuggerBuilder::new().build();
     let dgb_app = DebuggerApp {
-<<<<<<< HEAD
-        debugger: Debugger::new(gbm_mem, regs, FlowController, DisassemblyEditor),
-=======
         debugger: dbg,
         memory: Default::default(),
         register: Default::default(),
->>>>>>> 7aab5ae1
     };
     eframe::run_native(Box::new(dgb_app), eframe::NativeOptions::default())
 }