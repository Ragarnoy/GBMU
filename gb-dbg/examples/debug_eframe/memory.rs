use gb_dbg::dbg_interfaces::MemoryDebugOperations;

pub struct Memory {
    pub memory: Vec<u8>,
}

impl MemoryDebugOperations for Memory {
<<<<<<< HEAD
    fn read(&self, index: usize) -> u8 {
        *self.memory.get(index).unwrap()
=======
    fn read(&self, index: u16) -> u8 {
        *self.memory.get(index as usize).unwrap()
>>>>>>> 22865afe
    }
}

impl Default for Memory {
    fn default() -> Self {
        Self {
            memory: vec![0xFFu8; u16::MAX as usize],
        }
    }
}<|MERGE_RESOLUTION|>--- conflicted
+++ resolved
@@ -5,13 +5,8 @@
 }
 
 impl MemoryDebugOperations for Memory {
-<<<<<<< HEAD
-    fn read(&self, index: usize) -> u8 {
-        *self.memory.get(index).unwrap()
-=======
     fn read(&self, index: u16) -> u8 {
         *self.memory.get(index as usize).unwrap()
->>>>>>> 22865afe
     }
 }
 
