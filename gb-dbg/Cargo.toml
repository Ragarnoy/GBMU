--- conflicted
+++ resolved
@@ -15,11 +15,7 @@
 gb-bus = { path = "../gb-bus" }
 
 [dev-dependencies]
-<<<<<<< HEAD
-eframe = "0.14.0"
-=======
 eframe = "0.15.0"
->>>>>>> db52204c
 
 [features]
 cgb = []