pub mod apu;
pub mod channel;
pub mod control;

#[derive(PartialEq, Clone, Copy, Debug)]
pub enum ChannelType {
    SquareWave,
    WaveForm,
    Noise,
}

<<<<<<< HEAD
pub const BUFFER_SIZE: usize = 2048;
pub const T_CYCLE_FREQUENCY: u32 = 0x40_0000;
=======
pub const OUTPUT_CHANNELS_NB: usize = 2;
pub const SAMPLE_RATE: usize = 44100;
pub const SAMPLES_PER_FRAME: usize = SAMPLE_RATE / 60 * OUTPUT_CHANNELS_NB;
pub const BUFFER_SIZE: usize = 2048;
>>>>>>> 4ba17a18
<|MERGE_RESOLUTION|>--- conflicted
+++ resolved
@@ -9,12 +9,8 @@
     Noise,
 }
 
-<<<<<<< HEAD
-pub const BUFFER_SIZE: usize = 2048;
-pub const T_CYCLE_FREQUENCY: u32 = 0x40_0000;
-=======
 pub const OUTPUT_CHANNELS_NB: usize = 2;
 pub const SAMPLE_RATE: usize = 44100;
 pub const SAMPLES_PER_FRAME: usize = SAMPLE_RATE / 60 * OUTPUT_CHANNELS_NB;
 pub const BUFFER_SIZE: usize = 2048;
->>>>>>> 4ba17a18
+pub const T_CYCLE_FREQUENCY: u32 = 0x40_0000;