--- conflicted
+++ resolved
@@ -2,10 +2,6 @@
 
 use crate::{
     channel::sound_channel::SoundChannel, control::frame_sequencer::FrameSequencer, ChannelType,
-<<<<<<< HEAD
-    SAMPLES_PER_FRAME,
-=======
->>>>>>> 9f297bda
 };
 use cpal::traits::{DeviceTrait, HostTrait, StreamTrait};
 use cpal::{Stream, StreamConfig};
@@ -18,13 +14,7 @@
 pub struct Apu {
     cycle_counter: u16,
     enabled: bool,
-<<<<<<< HEAD
-    audio_queue: Rc<RefCell<AudioQueue<f32>>>,
-    buffer: [f32; SAMPLES_PER_FRAME],
-    buffer_i: usize,
-=======
     buffer: Arc<Mutex<Vec<f32>>>,
->>>>>>> 9f297bda
     sound_channels: Vec<SoundChannel>,
     frame_sequencer: FrameSequencer,
     master: u8,
@@ -45,13 +35,7 @@
         Self {
             cycle_counter: 0,
             enabled: false,
-<<<<<<< HEAD
-            audio_queue,
-            buffer: [0.0; SAMPLES_PER_FRAME],
-            buffer_i: 0,
-=======
             buffer: input_buffer,
->>>>>>> 9f297bda
             sound_channels,
             frame_sequencer: FrameSequencer::default(),
             master: 0,
@@ -192,13 +176,6 @@
         if self.cycle_counter % NB_CYCLES_44_100_HZ == 0 {
             self.add_sample();
         }
-<<<<<<< HEAD
-        if self.buffer_i >= SAMPLES_PER_FRAME {
-            self.queue_audio();
-            self.buffer_i = 0;
-        }
-=======
->>>>>>> 9f297bda
     }
 }
 
