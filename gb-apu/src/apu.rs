--- conflicted
+++ resolved
@@ -194,13 +194,7 @@
             }
         }
 
-<<<<<<< HEAD
         if self.cycle_counter % self.nb_cycles_per_sample == 0 {
-=======
-        // Sample rate is clocked at 44_100 Hz
-        // 0x400_000 (Tcycle freq.) / 0x5F ~ 44_100 Hz
-        if self.cycle_counter % NB_CYCLES_44_100_HZ == 0 {
->>>>>>> 4ba17a18
             self.add_sample();
         }
     }
