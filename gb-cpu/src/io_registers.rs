--- conflicted
+++ resolved
@@ -34,27 +34,17 @@
     }
 }
 
-<<<<<<< HEAD
 impl<A> FileOperation<A, Area> for IORegisters
 where
     u16: From<A>,
     A: Address<Area>,
 {
-    fn read(&self, _addr: A) -> Result<u8, Error> {
-        Ok(self.enable_mask)
-    }
-
-    fn write(&mut self, v: u8, _addr: A) -> Result<(), Error> {
-        self.enable_mask = v;
-=======
-impl FileOperation<Area> for IORegisters {
-    fn read(&self, _addr: Box<dyn gb_bus::Address<Area>>) -> Result<u8, gb_bus::Error> {
+    fn read(&self, _addr: A) -> Result<u8, gb_bus::Error> {
         Ok(IORegisters::FLAG_MASK | self.enable_mask)
     }
 
-    fn write(&mut self, v: u8, _addr: Box<dyn gb_bus::Address<Area>>) -> Result<(), gb_bus::Error> {
+    fn write(&mut self, v: u8, _addr: A) -> Result<(), gb_bus::Error> {
         self.enable_mask = v & (!IORegisters::FLAG_MASK);
->>>>>>> d735089c
         Ok(())
     }
 }
@@ -76,17 +66,8 @@
         }
     }
 
-<<<<<<< HEAD
-    fn write(&mut self, v: u8, _addr: A) -> Result<(), Error> {
-        self.flag = v;
-=======
-    fn write(
-        &mut self,
-        v: u8,
-        _addr: Box<dyn gb_bus::Address<IORegArea>>,
-    ) -> Result<(), gb_bus::Error> {
+    fn write(&mut self, v: u8, _addr: A) -> Result<(), gb_bus::Error> {
         self.flag = v & !(IORegisters::FLAG_MASK);
->>>>>>> d735089c
         Ok(())
     }
 }
