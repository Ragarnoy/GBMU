mod condition;
pub mod controller;
mod dec;
mod fetch;
mod fetch_cb;
mod flag;
mod inc;
mod jump;
<<<<<<< HEAD
mod load;
=======
>>>>>>> ea10aded
mod logic;
mod math;
pub mod opcode;
pub mod opcode_cb;
mod read;
mod state;
mod write;

pub(crate) use controller::MicrocodeController;
pub(crate) use state::State;

pub type MicrocodeFlow = std::ops::ControlFlow<CycleDigest, CycleDigest>;
pub const OK_CONSUME_CYCLE: MicrocodeFlow = MicrocodeFlow::Continue(CycleDigest::Consume);
pub const OK_PLAY_NEXT_ACTION: MicrocodeFlow = MicrocodeFlow::Continue(CycleDigest::Again);

/// List the possible behavior for the cycle to be disgested
#[derive(PartialEq, Eq)]
pub enum CycleDigest {
    /// Consume the cycle
    Consume,
    /// Continue executing actions in the same cycle
    Again,
}<|MERGE_RESOLUTION|>--- conflicted
+++ resolved
@@ -6,10 +6,7 @@
 mod flag;
 mod inc;
 mod jump;
-<<<<<<< HEAD
 mod load;
-=======
->>>>>>> ea10aded
 mod logic;
 mod math;
 pub mod opcode;
