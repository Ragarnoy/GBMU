--- conflicted
+++ resolved
@@ -1,65 +1,4 @@
 use super::{
-<<<<<<< HEAD
-    flag::Flag,
-    ident::{self, Ident},
-    math::sub_components,
-    MicrocodeController, MicrocodeFlow, State, OK_CONSUME_CYCLE, OK_PLAY_NEXT_ACTION,
-};
-use crate::interfaces::{Read8BitsReg, Write8BitsReg, WriteFlagReg};
-
-pub fn dec_hl(ctl: &mut MicrocodeController, state: &mut State) -> MicrocodeFlow {
-    let (val, flag) = sub_components(ctl.pop(), 1);
-    update_dec_flag(state.regs, flag);
-    ctl.push(val);
-    OK_PLAY_NEXT_ACTION
-}
-
-fn update_dec_flag(state: &mut impl WriteFlagReg, flag: Flag) {
-    state.set_half_carry(flag.half_carry);
-    state.set_zero(flag.zero);
-    state.set_subtraction(true);
-}
-
-pub fn dec16(ctl: &mut MicrocodeController, state: &mut State) -> MicrocodeFlow {
-    if let Ident::Reg16(r16) = ctl.get_dest() {
-        use ident::Reg16;
-        match r16 {
-            Reg16::BC => state.regs.bc -= 1,
-            Reg16::DE => state.regs.de -= 1,
-            Reg16::HL => state.regs.hl -= 1,
-            Reg16::SP => state.regs.sp -= 1,
-        }
-        OK_CONSUME_CYCLE
-    } else {
-        panic!("call dec16 with something other than a reg16");
-    }
-}
-
-macro_rules! dec_reg8 {
-    ($state: expr, $setter: ident, $getter: ident) => {{
-        let (val, flag) = sub_components($state.regs.$getter(), 1);
-        update_dec_flag($state.regs, flag);
-        $state.regs.$setter(val);
-    }};
-}
-
-pub fn dec8(ctl: &mut MicrocodeController, state: &mut State) -> MicrocodeFlow {
-    if let Ident::Reg8(r8) = ctl.get_dest() {
-        use ident::Reg8;
-        match r8 {
-            Reg8::A => dec_reg8!(state, set_a, a),
-            Reg8::B => dec_reg8!(state, set_b, b),
-            Reg8::C => dec_reg8!(state, set_c, c),
-            Reg8::D => dec_reg8!(state, set_d, d),
-            Reg8::E => dec_reg8!(state, set_e, e),
-            Reg8::H => dec_reg8!(state, set_h, h),
-            Reg8::L => dec_reg8!(state, set_l, l),
-        }
-        OK_PLAY_NEXT_ACTION
-    } else {
-        panic!("call dec8 with something other than a reg8");
-    }
-=======
     flag::Flag, math::sub_components, MicrocodeController, MicrocodeFlow, State, OK_CONSUME_CYCLE,
     OK_PLAY_NEXT_ACTION,
 };
@@ -82,5 +21,4 @@
     state.set_half_carry(flag.half_carry);
     state.set_zero(flag.zero);
     state.set_subtraction(true);
->>>>>>> ea10aded
 }