--- conflicted
+++ resolved
@@ -23,13 +23,14 @@
     state.set_subtraction(true);
 }
 
-<<<<<<< HEAD
+/// decrease sp by one
 pub fn sp(_ctl: &mut MicrocodeController, state: &mut State) -> MicrocodeFlow {
     state.regs.sp -= 1;
-=======
+    OK_PLAY_NEXT_ACTION
+}
+
 /// decrease hl by one
 pub fn hl(_ctl: &mut MicrocodeController, state: &mut State) -> MicrocodeFlow {
     state.regs.hl -= 1;
->>>>>>> 3b7e0161
     OK_PLAY_NEXT_ACTION
 }