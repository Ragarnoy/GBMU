use super::{MicrocodeController, MicrocodeFlow, State, OK_PLAY_NEXT_ACTION};
use crate::interfaces::{ReadFlagReg, WriteFlagReg};

fn read_bit(ctl: &mut MicrocodeController, state: &mut State, bit: u8) -> MicrocodeFlow {
    let value = ctl.pop();
    let operation = (value >> bit) & 1;

    state.regs.set_zero(operation == 0);
    state.regs.set_subtraction(false);
    state.regs.set_half_carry(true);
    OK_PLAY_NEXT_ACTION
}

pub fn bit_0(ctl: &mut MicrocodeController, state: &mut State) -> MicrocodeFlow {
    read_bit(ctl, state, 0)
}

pub fn bit_1(ctl: &mut MicrocodeController, state: &mut State) -> MicrocodeFlow {
    read_bit(ctl, state, 1)
}

pub fn bit_2(ctl: &mut MicrocodeController, state: &mut State) -> MicrocodeFlow {
    read_bit(ctl, state, 2)
}

pub fn bit_3(ctl: &mut MicrocodeController, state: &mut State) -> MicrocodeFlow {
    read_bit(ctl, state, 3)
}

pub fn bit_4(ctl: &mut MicrocodeController, state: &mut State) -> MicrocodeFlow {
    read_bit(ctl, state, 4)
}

pub fn bit_5(ctl: &mut MicrocodeController, state: &mut State) -> MicrocodeFlow {
    read_bit(ctl, state, 5)
}

pub fn bit_6(ctl: &mut MicrocodeController, state: &mut State) -> MicrocodeFlow {
    read_bit(ctl, state, 6)
}

pub fn bit_7(ctl: &mut MicrocodeController, state: &mut State) -> MicrocodeFlow {
    read_bit(ctl, state, 7)
}

pub fn rl(ctl: &mut MicrocodeController, state: &mut State) -> MicrocodeFlow {
    let mut value = ctl.pop();
    let top_bit = value >> 7;
    value <<= 1;
    value += state.regs.carry() as u8;

    ctl.push(value);

    state.regs.set_zero(value == 0);
    state.regs.set_carry(top_bit == 1);
    state.regs.set_half_carry(false);
    state.regs.set_subtraction(false);
    OK_PLAY_NEXT_ACTION
}

pub fn rlc(ctl: &mut MicrocodeController, state: &mut State) -> MicrocodeFlow {
    let mut value = ctl.pop();
    let top_bit = value >> 7;
    value <<= 1;
    value += top_bit;

    ctl.push(value);

    state.regs.set_zero(value == 0);
    state.regs.set_carry(top_bit == 1);
    state.regs.set_half_carry(false);
    state.regs.set_subtraction(false);
    OK_PLAY_NEXT_ACTION
}

pub fn rr(ctl: &mut MicrocodeController, state: &mut State) -> MicrocodeFlow {
    let mut value = ctl.pop();
    let lower_bit = value & 1;
    value >>= 1;
    if state.regs.carry() {
        value += 0x80
    }

    ctl.push(value);

    state.regs.set_zero(value == 0);
    state.regs.set_carry(lower_bit == 1);
    state.regs.set_half_carry(false);
    state.regs.set_subtraction(false);
    OK_PLAY_NEXT_ACTION
}

<<<<<<< HEAD
pub fn sla(ctl: &mut MicrocodeController, state: &mut State) -> MicrocodeFlow {
    let mut value = ctl.pop();
    let top_bit = value >> 7;
    value <<= 1;
=======
pub fn rrc(ctl: &mut MicrocodeController, state: &mut State) -> MicrocodeFlow {
    let mut value = ctl.pop();
    let lower_bit = value & 1;
    value >>= 1;
    if lower_bit == 1 {
        value += 0x80;
    }
>>>>>>> 2900f677

    ctl.push(value);

    state.regs.set_zero(value == 0);
<<<<<<< HEAD
    state.regs.set_carry(top_bit == 1);
=======
    state.regs.set_carry(lower_bit == 1);
>>>>>>> 2900f677
    state.regs.set_half_carry(false);
    state.regs.set_subtraction(false);
    OK_PLAY_NEXT_ACTION
}

<<<<<<< HEAD
pub fn sra(ctl: &mut MicrocodeController, state: &mut State) -> MicrocodeFlow {
    let mut value = ctl.pop();
    let top_bit = value & 0x80;
    let lower_bit = value & 1;
    value >>= 1;
    value |= top_bit;
=======
pub fn sla(ctl: &mut MicrocodeController, state: &mut State) -> MicrocodeFlow {
    let mut value = ctl.pop();
    let top_bit = value >> 7;
    value <<= 1;
>>>>>>> 2900f677

    ctl.push(value);

    state.regs.set_zero(value == 0);
<<<<<<< HEAD
    state.regs.set_carry(lower_bit == 1);
=======
    state.regs.set_carry(top_bit == 1);
>>>>>>> 2900f677
    state.regs.set_half_carry(false);
    state.regs.set_subtraction(false);
    OK_PLAY_NEXT_ACTION
}<|MERGE_RESOLUTION|>--- conflicted
+++ resolved
@@ -90,12 +90,21 @@
     OK_PLAY_NEXT_ACTION
 }
 
-<<<<<<< HEAD
 pub fn sla(ctl: &mut MicrocodeController, state: &mut State) -> MicrocodeFlow {
     let mut value = ctl.pop();
     let top_bit = value >> 7;
     value <<= 1;
-=======
+
+    ctl.push(value);
+
+    state.regs.set_zero(value == 0);
+
+    state.regs.set_carry(top_bit == 1);
+    state.regs.set_half_carry(false);
+    state.regs.set_subtraction(false);
+    OK_PLAY_NEXT_ACTION
+}
+
 pub fn rrc(ctl: &mut MicrocodeController, state: &mut State) -> MicrocodeFlow {
     let mut value = ctl.pop();
     let lower_bit = value & 1;
@@ -103,43 +112,28 @@
     if lower_bit == 1 {
         value += 0x80;
     }
->>>>>>> 2900f677
 
     ctl.push(value);
 
     state.regs.set_zero(value == 0);
-<<<<<<< HEAD
-    state.regs.set_carry(top_bit == 1);
-=======
+
     state.regs.set_carry(lower_bit == 1);
->>>>>>> 2900f677
     state.regs.set_half_carry(false);
     state.regs.set_subtraction(false);
     OK_PLAY_NEXT_ACTION
 }
 
-<<<<<<< HEAD
 pub fn sra(ctl: &mut MicrocodeController, state: &mut State) -> MicrocodeFlow {
     let mut value = ctl.pop();
     let top_bit = value & 0x80;
     let lower_bit = value & 1;
     value >>= 1;
     value |= top_bit;
-=======
-pub fn sla(ctl: &mut MicrocodeController, state: &mut State) -> MicrocodeFlow {
-    let mut value = ctl.pop();
-    let top_bit = value >> 7;
-    value <<= 1;
->>>>>>> 2900f677
 
     ctl.push(value);
 
     state.regs.set_zero(value == 0);
-<<<<<<< HEAD
     state.regs.set_carry(lower_bit == 1);
-=======
-    state.regs.set_carry(top_bit == 1);
->>>>>>> 2900f677
     state.regs.set_half_carry(false);
     state.regs.set_subtraction(false);
     OK_PLAY_NEXT_ACTION
