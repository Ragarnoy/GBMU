--- conflicted
+++ resolved
@@ -73,21 +73,29 @@
     OK_PLAY_NEXT_ACTION
 }
 
-<<<<<<< HEAD
+pub fn rr(ctl: &mut MicrocodeController, state: &mut State) -> MicrocodeFlow {
+    let mut value = ctl.pop();
+    let lower_bit = value & 1;
+    value >>= 1;
+    if state.regs.carry() {
+        value += 0x80
+    }
+
+    ctl.push(value);
+
+    state.regs.set_zero(value == 0);
+    state.regs.set_carry(lower_bit == 1);
+    state.regs.set_half_carry(false);
+    state.regs.set_subtraction(false);
+    OK_PLAY_NEXT_ACTION
+}
+
 pub fn rrc(ctl: &mut MicrocodeController, state: &mut State) -> MicrocodeFlow {
     let mut value = ctl.pop();
     let lower_bit = value & 1;
     value >>= 1;
     if lower_bit == 1 {
         value += 0x80;
-=======
-pub fn rr(ctl: &mut MicrocodeController, state: &mut State) -> MicrocodeFlow {
-    let mut value = ctl.pop();
-    let lower_bit = value & 1;
-    value >>= 1;
-    if state.regs.carry() {
-        value += 0x80
->>>>>>> dcbf893c
     }
 
     ctl.push(value);
