--- conflicted
+++ resolved
@@ -61,12 +61,7 @@
         match action(self, &mut state) {
             ControlFlow::Continue(CycleDigest::Again) => self.step(regs, bus),
             ControlFlow::Break(cycle_digest) => {
-<<<<<<< HEAD
-                self.cache.clear();
-                self.actions.clear();
-=======
                 self.clear();
->>>>>>> 8ad3d842
                 if cycle_digest == CycleDigest::Again {
                     self.step(regs, bus);
                 }
@@ -75,16 +70,10 @@
         }
     }
 
-<<<<<<< HEAD
     /// Clear volatile date saved in controller.
     pub fn clear(&mut self) {
         self.cache.clear();
-=======
-    /// Clear volatile data (data, actions, ...) saved in controller.
-    pub fn clear(&mut self) {
-        self.cache.clear();
         self.actions.clear();
->>>>>>> 8ad3d842
         self.target = None;
     }
 
