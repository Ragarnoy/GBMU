use super::{
    fetch::fetch, interrupts::handle_interrupts, opcode::Opcode, opcode_cb::OpcodeCB,
    MicrocodeFlow, State,
};
use crate::{
    io_registers::IORegisters, registers::Registers, CACHE_LEN, NB_MAX_ACTIONS, NB_MAX_CYCLES,
};
use gb_bus::Bus;
use std::fmt::{self, Debug, Display};
use std::{cell::RefCell, rc::Rc};
#[cfg(feature = "registers_logs")]
use std::{fs::File, io::BufWriter};

#[derive(Debug, Clone, Copy)]
pub enum Mode {
    Normal,
    Halt,
    Stop,
}

impl Default for Mode {
    fn default() -> Self {
        Self::Normal
    }
}

#[derive(Clone, Debug)]
pub enum OpcodeType {
    Unprefixed(Opcode),
    CBPrefixed(OpcodeCB),
}

impl Display for OpcodeType {
    fn fmt(&self, f: &mut fmt::Formatter) -> fmt::Result {
        match self {
            OpcodeType::Unprefixed(opcode) => write!(f, "{:?}", opcode),
            OpcodeType::CBPrefixed(cb_opcode) => write!(f, "{:?}", cb_opcode),
        }
    }
}

impl From<Opcode> for OpcodeType {
    fn from(opc: Opcode) -> Self {
        OpcodeType::Unprefixed(opc)
    }
}

impl From<OpcodeCB> for OpcodeType {
    fn from(opc: OpcodeCB) -> Self {
        OpcodeType::CBPrefixed(opc)
    }
}

#[derive(Clone)]
pub struct MicrocodeController {
    /// current opcode
    pub opcode: Option<OpcodeType>,
    /// Stores all the cycles to do of the current opcode
    pub cycles: Vec<Vec<ActionFn>>,
    /// Stores the next microcode actions to execute
    pub current_cycle: Vec<ActionFn>,
    /// Current mode of the controller
    pub mode: Mode,
    /// Cache use for microcode action
    cache: Vec<u8>,

    #[cfg(feature = "registers_logs")]
    file: Rc<RefCell<BufWriter<File>>>,
}

impl Debug for MicrocodeController {
    fn fmt(&self, f: &mut fmt::Formatter) -> fmt::Result {
        write!(
            f,
            "MicrocodeController {{ opcode: {:?}, actions: {}, cache: {:?} }}",
            self.opcode,
            self.current_cycle.len(),
            self.cache
        )
    }
}

type ActionFn = fn(controller: &mut MicrocodeController, state: &mut State) -> MicrocodeFlow;

impl Default for MicrocodeController {
    fn default() -> Self {
        #[cfg(feature = "registers_logs")]
        let file = MicrocodeController::create_new_file().unwrap();
        Self {
            opcode: None,
            cycles: Vec::with_capacity(NB_MAX_CYCLES),
            current_cycle: Vec::with_capacity(NB_MAX_ACTIONS),
            cache: Vec::with_capacity(CACHE_LEN),
            mode: Mode::default(),
            #[cfg(feature = "registers_logs")]
            file: Rc::new(RefCell::new(file)),
        }
    }
}

impl MicrocodeController {
    pub fn step(
        &mut self,
        int_flags: Rc<RefCell<IORegisters>>,
        regs: &mut Registers,
        bus: &mut dyn Bus<u8>,
    ) {
        let mut state = State::new(regs, bus, int_flags.clone());

        if let Some(cycle) = self.cycles.pop() {
            self.push_to_current_cycle(&cycle);
        } else {
            self.clear();
            self.pull_next_task(&mut state, int_flags);
        }

        self.execute_actions(&mut state);
    }

<<<<<<< HEAD
    /// Pull the next task the cpu will do according to it's current mode
    fn pull_next_task(&mut self, state: &mut State, int_flags: Rc<RefCell<InterruptFlags>>) {
        match self.mode {
            Mode::Normal => self.normal_mode(state, int_flags),
            Mode::Halt => self.halt_mode(state, int_flags),
            Mode::Stop => self.stop_mode(state, int_flags),
        }
    }

    /// When the cpu is in it's normal execution mode.
    /// Will execute interrupt before fetching for new opcode.
    fn normal_mode(&mut self, state: &mut State, int_flags: Rc<RefCell<InterruptFlags>>) {
=======
    fn pull_next_task(&mut self, state: &mut State, int_flags: Rc<RefCell<IORegisters>>) {
>>>>>>> 5e3c594a
        let previous_opcode = match self.opcode {
            Some(OpcodeType::Unprefixed(opcode)) => opcode,
            _ => Opcode::Nop,
        };

        if previous_opcode != Opcode::Ei && int_flags.borrow().interrupt_to_handle() {
            handle_interrupts(self, state);
        } else {
            #[cfg(feature = "registers_logs")]
            self.log_registers_to_file(&state).unwrap_or_default();
            fetch(self, state);
        }
    }

    /// When the cpu is halted.
    /// Wait for any interrupt to be triggered to return to the normal execution mode.
    /// Directly service the triggered interrupt if IME is enabled.
    fn halt_mode(&mut self, state: &mut State, int_flags: Rc<RefCell<InterruptFlags>>) {
        let borrow_int_flags = int_flags.borrow();

        if borrow_int_flags.is_interrupt_ready() {
            self.mode = Mode::Normal;
            if borrow_int_flags.should_handle_interrupt() {
                handle_interrupts(self, state);
            }
        }
    }

    /// When the cpu is stopped.
    /// Wait for the joypad to be pressed
    fn stop_mode(&mut self, _state: &mut State, int_flags: Rc<RefCell<InterruptFlags>>) {
        use crate::constant::JOYPAD_INT;

        if int_flags.borrow().flag & JOYPAD_INT == JOYPAD_INT {
            self.mode = Mode::Normal;
        }
        unimplemented!("stop waiting");
    }

    fn execute_actions(&mut self, state: &mut State) {
        use std::ops::ControlFlow;

        if let Some(action) = self.current_cycle.pop() {
            match action(self, state) {
                ControlFlow::Continue(()) => self.execute_actions(state),
                ControlFlow::Break(()) => {
                    self.clear();
                }
            }
        }
    }

    /// Clear volatile date saved in controller.
    pub fn clear(&mut self) {
        self.cache.clear();
        self.current_cycle.clear();
        self.cycles.clear();
    }

    /// Push the action a the back of the queue.
    /// The last pushed action will be the first to be executed
    pub fn push_action(&mut self, action: ActionFn) -> &mut Self {
        self.current_cycle.push(action);
        self
    }

    /// Push the actions in the queue.
    /// The actions while be push in the queue in a way that allow the first action of the slice
    /// to be executed in first.
    pub fn push_to_current_cycle(&mut self, actions: &[ActionFn]) -> &mut Self {
        self.current_cycle.extend(actions.iter().rev());
        self
    }

    pub fn push_cycles(&mut self, cycles: &[&[ActionFn]]) -> &mut Self {
        self.cycles = cycles
            .iter()
            .rev()
            .map(|actions| actions.to_vec())
            .collect::<Vec<Vec<ActionFn>>>();
        self
    }

    pub fn push_cycle(&mut self, cycle: &[ActionFn]) -> &mut Self {
        self.cycles.push(cycle.to_vec());
        self
    }

    /// Push the `byte` to the cache.
    /// The last `byte` pushed will be the first accessed by `MicrocodeController::pop`.
    pub fn push(&mut self, byte: u8) {
        self.cache.push(byte)
    }

    /// Push the value to the cache
    pub fn push_u16(&mut self, value: u16) {
        let bytes = value.to_be_bytes();
        self.cache.push(bytes[1]);
        self.cache.push(bytes[0]);
    }

    /// Pop the last pushed `byte` from the cache.
    pub fn pop(&mut self) -> u8 {
        self.cache.pop().unwrap_or_else(|| {
            panic!(
                "not enough value stored in cache for opcode {:?}",
                self.opcode
            )
        })
    }

    /// Pop the last u16 from the cache.
    pub fn pop_u16(&mut self) -> u16 {
        u16::from_be_bytes([self.pop(), self.pop()])
    }

    #[cfg(feature = "registers_logs")]
    fn log_registers_to_file(&mut self, state: &State) -> std::io::Result<()> {
        use std::io::Write;
        let mut file = self.file.borrow_mut();

        if let Err(e) = writeln!(file, "{:?}", state) {
            log::error!("Couldn't write to file: {}", e);
        }
        Ok(())
    }

    #[cfg(feature = "registers_logs")]
    fn create_new_file() -> std::io::Result<BufWriter<File>> {
        use std::{env, fs::OpenOptions};

        let registers_logs = {
            use env::{current_dir, var};
            let mut project_path = var("LOG_DIR")
                .map(std::path::PathBuf::from)
                .or_else(|_| current_dir())?;
            project_path.push("registers.log");
            project_path
        };

        let file = OpenOptions::new()
            .write(true)
            .create(true)
            .open(registers_logs)?;
        Ok(BufWriter::new(file))
    }
}<|MERGE_RESOLUTION|>--- conflicted
+++ resolved
@@ -117,9 +117,8 @@
         self.execute_actions(&mut state);
     }
 
-<<<<<<< HEAD
     /// Pull the next task the cpu will do according to it's current mode
-    fn pull_next_task(&mut self, state: &mut State, int_flags: Rc<RefCell<InterruptFlags>>) {
+    fn pull_next_task(&mut self, state: &mut State, int_flags: Rc<RefCell<IORegisters>>) {
         match self.mode {
             Mode::Normal => self.normal_mode(state, int_flags),
             Mode::Halt => self.halt_mode(state, int_flags),
@@ -129,10 +128,7 @@
 
     /// When the cpu is in it's normal execution mode.
     /// Will execute interrupt before fetching for new opcode.
-    fn normal_mode(&mut self, state: &mut State, int_flags: Rc<RefCell<InterruptFlags>>) {
-=======
-    fn pull_next_task(&mut self, state: &mut State, int_flags: Rc<RefCell<IORegisters>>) {
->>>>>>> 5e3c594a
+    fn normal_mode(&mut self, state: &mut State, int_flags: Rc<RefCell<IORegisters>>) {
         let previous_opcode = match self.opcode {
             Some(OpcodeType::Unprefixed(opcode)) => opcode,
             _ => Opcode::Nop,
@@ -150,7 +146,7 @@
     /// When the cpu is halted.
     /// Wait for any interrupt to be triggered to return to the normal execution mode.
     /// Directly service the triggered interrupt if IME is enabled.
-    fn halt_mode(&mut self, state: &mut State, int_flags: Rc<RefCell<InterruptFlags>>) {
+    fn halt_mode(&mut self, state: &mut State, int_flags: Rc<RefCell<IORegisters>>) {
         let borrow_int_flags = int_flags.borrow();
 
         if borrow_int_flags.is_interrupt_ready() {
@@ -163,7 +159,7 @@
 
     /// When the cpu is stopped.
     /// Wait for the joypad to be pressed
-    fn stop_mode(&mut self, _state: &mut State, int_flags: Rc<RefCell<InterruptFlags>>) {
+    fn stop_mode(&mut self, _state: &mut State, int_flags: Rc<RefCell<IORegisters>>) {
         use crate::constant::JOYPAD_INT;
 
         if int_flags.borrow().flag & JOYPAD_INT == JOYPAD_INT {
