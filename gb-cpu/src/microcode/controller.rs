use super::{fetch::fetch, opcode::Opcode, opcode_cb::OpcodeCB, MicrocodeFlow, State};
use crate::registers::Registers;
use gb_bus::Bus;

pub enum OpcodeType {
    Unprefixed(Opcode),
    CBPrefixed(OpcodeCB),
}

impl From<Opcode> for OpcodeType {
    fn from(opc: Opcode) -> Self {
        OpcodeType::Unprefixed(opc)
    }
}

impl From<OpcodeCB> for OpcodeType {
    fn from(opc: OpcodeCB) -> Self {
        OpcodeType::CBPrefixed(opc)
    }
}

pub struct MicrocodeController {
    /// current opcode
    pub opcode: Option<OpcodeType>,
    /// Microcode actions, their role is to execute one step of an Opcode
    /// Each Actions take at most 1 `M-Cycle`
    /// Used like a LOFI queue
    actions: Vec<ActionFn>,
    /// Cache use for microcode action
    cache: Vec<u8>,
<<<<<<< HEAD
    /// source for the current opcode
    source: Option<Ident>,
    /// target for the current opcode
    target: Option<Ident>,
=======
>>>>>>> ea10aded
}

type ActionFn = fn(controller: &mut MicrocodeController, state: &mut State) -> MicrocodeFlow;

impl Default for MicrocodeController {
    fn default() -> Self {
        Self {
            opcode: None,
            actions: Vec::with_capacity(8),
            cache: Vec::with_capacity(4),
<<<<<<< HEAD
            source: None,
            target: None,
=======
>>>>>>> ea10aded
        }
    }
}

impl MicrocodeController {
    pub fn step(&mut self, regs: &mut Registers, bus: &mut impl Bus<u8>) {
        use super::CycleDigest;
        use std::ops::ControlFlow;

        let mut state = State::new(regs, bus);
        let action = self.actions.pop().unwrap_or_else(|| {
            self.clear();
            fetch
        });

        match action(self, &mut state) {
            ControlFlow::Continue(CycleDigest::Again) => self.step(regs, bus),
            ControlFlow::Break(cycle_digest) => {
                self.clear();
                if cycle_digest == CycleDigest::Again {
                    self.step(regs, bus);
                }
            }
            ControlFlow::Continue(CycleDigest::Consume) => {}
        }
    }

    /// Clear volatile date saved in controller.
    pub fn clear(&mut self) {
        self.cache.clear();
        self.actions.clear();
    }

    /// Push the action a the back of the queue.
    /// The last pushed action will be the first to be executed
    pub fn push_action(&mut self, action: ActionFn) -> &mut Self {
        self.actions.push(action);
        self
    }

    /// Push the actions in the queue.
    /// The actions while be push in the queue in a way that allow the first action of the slice
    /// to be executed in first.
    pub fn push_actions(&mut self, actions: &[ActionFn]) -> &mut Self {
        for action in actions.iter().rev() {
            self.push_action(*action);
        }
        self
    }

    /// Push the `byte` to the cache.
    /// The last `byte` pushed will be the first accessed by `MicrocodeController::pop`.
    pub fn push(&mut self, byte: u8) {
        self.cache.push(byte)
    }

    /// Push the value to the cache
    pub fn push_u16(&mut self, value: u16) {
        let bytes = value.to_be_bytes();
        self.push(bytes[0]);
        self.push(bytes[1]);
    }

    /// Pop the last pushed `byte` from the cache.
    pub fn pop(&mut self) -> u8 {
        self.cache.pop().expect("not enough value stored in cache")
    }

<<<<<<< HEAD
    pub fn set_dest(&mut self, ident: Ident) -> &mut Self {
        self.target = Some(ident);
        self
    }

    pub fn get_dest(&self) -> &Ident {
        self.target.as_ref().expect("no dest set")
=======
    /// Pop the last u16 from the cache.
    pub fn pop_u16(&mut self) -> u16 {
        u16::from_be_bytes([self.pop(), self.pop()])
>>>>>>> ea10aded
    }

    pub fn set_src(&mut self, ident: Ident) -> &mut Self {
        self.source = Some(ident);
        self
    }

    pub fn get_src(&mut self) -> &Ident {
        self.source.as_ref().expect("no src set")
    }
}<|MERGE_RESOLUTION|>--- conflicted
+++ resolved
@@ -28,13 +28,6 @@
     actions: Vec<ActionFn>,
     /// Cache use for microcode action
     cache: Vec<u8>,
-<<<<<<< HEAD
-    /// source for the current opcode
-    source: Option<Ident>,
-    /// target for the current opcode
-    target: Option<Ident>,
-=======
->>>>>>> ea10aded
 }
 
 type ActionFn = fn(controller: &mut MicrocodeController, state: &mut State) -> MicrocodeFlow;
@@ -45,11 +38,6 @@
             opcode: None,
             actions: Vec::with_capacity(8),
             cache: Vec::with_capacity(4),
-<<<<<<< HEAD
-            source: None,
-            target: None,
-=======
->>>>>>> ea10aded
         }
     }
 }
@@ -118,27 +106,8 @@
         self.cache.pop().expect("not enough value stored in cache")
     }
 
-<<<<<<< HEAD
-    pub fn set_dest(&mut self, ident: Ident) -> &mut Self {
-        self.target = Some(ident);
-        self
-    }
-
-    pub fn get_dest(&self) -> &Ident {
-        self.target.as_ref().expect("no dest set")
-=======
     /// Pop the last u16 from the cache.
     pub fn pop_u16(&mut self) -> u16 {
         u16::from_be_bytes([self.pop(), self.pop()])
->>>>>>> ea10aded
-    }
-
-    pub fn set_src(&mut self, ident: Ident) -> &mut Self {
-        self.source = Some(ident);
-        self
-    }
-
-    pub fn get_src(&mut self) -> &Ident {
-        self.source.as_ref().expect("no src set")
     }
 }