--- conflicted
+++ resolved
@@ -117,9 +117,6 @@
         self.execute_actions(&mut state);
     }
 
-<<<<<<< HEAD
-    fn pull_next_task(&mut self, state: &mut State, int_flags: Rc<RefCell<IORegisters>>) {
-=======
     /// Pull the next task the cpu will do according to it's current mode
     fn pull_next_task(&mut self, state: &mut State, int_flags: Rc<RefCell<IORegisters>>) {
         match self.mode {
@@ -132,7 +129,6 @@
     /// When the cpu is in it's normal execution mode.
     /// Will execute interrupt before fetching for new opcode.
     fn normal_mode(&mut self, state: &mut State, int_flags: Rc<RefCell<IORegisters>>) {
->>>>>>> db52204c
         let previous_opcode = match self.opcode {
             Some(OpcodeType::Unprefixed(opcode)) => opcode,
             _ => Opcode::Nop,
