use crate::microcode::write;

use super::{
    bitwise, opcode_cb::OpcodeCB, read, CycleDigest, MicrocodeController, MicrocodeFlow, State,
};
use std::convert::TryFrom;

pub fn fetch_cb(ctl: &mut MicrocodeController, state: &mut State) -> MicrocodeFlow {
    let byte = state.read();
    OpcodeCB::try_from(byte).map_or_else(
        |e| {
            panic!(
                "how it's possible for an u8({}) to be outside the range of 0..ff: {}",
                byte, e
            );
        },
        |opcode| {
            ctl.opcode = Some(opcode.into());
            match opcode {
                OpcodeCB::Bit0B => ctl.push_actions(&[read::b, bitwise::bit_0]),
                OpcodeCB::Bit0C => ctl.push_actions(&[read::c, bitwise::bit_0]),
                OpcodeCB::Bit0D => ctl.push_actions(&[read::d, bitwise::bit_0]),
                OpcodeCB::Bit0E => ctl.push_actions(&[read::e, bitwise::bit_0]),
                OpcodeCB::Bit0H => ctl.push_actions(&[read::h, bitwise::bit_0]),
                OpcodeCB::Bit0L => ctl.push_actions(&[read::l, bitwise::bit_0]),
                OpcodeCB::Bit0HL => ctl.push_actions(&[read::hl, read::ind, bitwise::bit_0]),
                OpcodeCB::Bit0A => ctl.push_actions(&[read::a, bitwise::bit_0]),

                OpcodeCB::Bit1B => ctl.push_actions(&[read::b, bitwise::bit_1]),
                OpcodeCB::Bit1C => ctl.push_actions(&[read::c, bitwise::bit_1]),
                OpcodeCB::Bit1D => ctl.push_actions(&[read::d, bitwise::bit_1]),
                OpcodeCB::Bit1E => ctl.push_actions(&[read::e, bitwise::bit_1]),
                OpcodeCB::Bit1H => ctl.push_actions(&[read::h, bitwise::bit_1]),
                OpcodeCB::Bit1L => ctl.push_actions(&[read::l, bitwise::bit_1]),
                OpcodeCB::Bit1HL => ctl.push_actions(&[read::hl, read::ind, bitwise::bit_1]),
                OpcodeCB::Bit1A => ctl.push_actions(&[read::a, bitwise::bit_1]),

                OpcodeCB::Bit2B => ctl.push_actions(&[read::b, bitwise::bit_2]),
                OpcodeCB::Bit2C => ctl.push_actions(&[read::c, bitwise::bit_2]),
                OpcodeCB::Bit2D => ctl.push_actions(&[read::d, bitwise::bit_2]),
                OpcodeCB::Bit2E => ctl.push_actions(&[read::e, bitwise::bit_2]),
                OpcodeCB::Bit2H => ctl.push_actions(&[read::h, bitwise::bit_2]),
                OpcodeCB::Bit2L => ctl.push_actions(&[read::l, bitwise::bit_2]),
                OpcodeCB::Bit2HL => ctl.push_actions(&[read::hl, read::ind, bitwise::bit_2]),
                OpcodeCB::Bit2A => ctl.push_actions(&[read::a, bitwise::bit_2]),

                OpcodeCB::Bit3B => ctl.push_actions(&[read::b, bitwise::bit_3]),
                OpcodeCB::Bit3C => ctl.push_actions(&[read::c, bitwise::bit_3]),
                OpcodeCB::Bit3D => ctl.push_actions(&[read::d, bitwise::bit_3]),
                OpcodeCB::Bit3E => ctl.push_actions(&[read::e, bitwise::bit_3]),
                OpcodeCB::Bit3H => ctl.push_actions(&[read::h, bitwise::bit_3]),
                OpcodeCB::Bit3L => ctl.push_actions(&[read::l, bitwise::bit_3]),
                OpcodeCB::Bit3HL => ctl.push_actions(&[read::hl, read::ind, bitwise::bit_3]),
                OpcodeCB::Bit3A => ctl.push_actions(&[read::a, bitwise::bit_3]),

                OpcodeCB::Bit4B => ctl.push_actions(&[read::b, bitwise::bit_4]),
                OpcodeCB::Bit4C => ctl.push_actions(&[read::c, bitwise::bit_4]),
                OpcodeCB::Bit4D => ctl.push_actions(&[read::d, bitwise::bit_4]),
                OpcodeCB::Bit4E => ctl.push_actions(&[read::e, bitwise::bit_4]),
                OpcodeCB::Bit4H => ctl.push_actions(&[read::h, bitwise::bit_4]),
                OpcodeCB::Bit4L => ctl.push_actions(&[read::l, bitwise::bit_4]),
                OpcodeCB::Bit4HL => ctl.push_actions(&[read::hl, read::ind, bitwise::bit_4]),
                OpcodeCB::Bit4A => ctl.push_actions(&[read::a, bitwise::bit_4]),

                OpcodeCB::Bit5B => ctl.push_actions(&[read::b, bitwise::bit_5]),
                OpcodeCB::Bit5C => ctl.push_actions(&[read::c, bitwise::bit_5]),
                OpcodeCB::Bit5D => ctl.push_actions(&[read::d, bitwise::bit_5]),
                OpcodeCB::Bit5E => ctl.push_actions(&[read::e, bitwise::bit_5]),
                OpcodeCB::Bit5H => ctl.push_actions(&[read::h, bitwise::bit_5]),
                OpcodeCB::Bit5L => ctl.push_actions(&[read::l, bitwise::bit_5]),
                OpcodeCB::Bit5HL => ctl.push_actions(&[read::hl, read::ind, bitwise::bit_5]),
                OpcodeCB::Bit5A => ctl.push_actions(&[read::a, bitwise::bit_5]),

                OpcodeCB::Bit6B => ctl.push_actions(&[read::b, bitwise::bit_6]),
                OpcodeCB::Bit6C => ctl.push_actions(&[read::c, bitwise::bit_6]),
                OpcodeCB::Bit6D => ctl.push_actions(&[read::d, bitwise::bit_6]),
                OpcodeCB::Bit6E => ctl.push_actions(&[read::e, bitwise::bit_6]),
                OpcodeCB::Bit6H => ctl.push_actions(&[read::h, bitwise::bit_6]),
                OpcodeCB::Bit6L => ctl.push_actions(&[read::l, bitwise::bit_6]),
                OpcodeCB::Bit6HL => ctl.push_actions(&[read::hl, read::ind, bitwise::bit_6]),
                OpcodeCB::Bit6A => ctl.push_actions(&[read::a, bitwise::bit_6]),

                OpcodeCB::Bit7B => ctl.push_actions(&[read::b, bitwise::bit_7]),
                OpcodeCB::Bit7C => ctl.push_actions(&[read::c, bitwise::bit_7]),
                OpcodeCB::Bit7D => ctl.push_actions(&[read::d, bitwise::bit_7]),
                OpcodeCB::Bit7E => ctl.push_actions(&[read::e, bitwise::bit_7]),
                OpcodeCB::Bit7H => ctl.push_actions(&[read::h, bitwise::bit_7]),
                OpcodeCB::Bit7L => ctl.push_actions(&[read::l, bitwise::bit_7]),
                OpcodeCB::Bit7HL => ctl.push_actions(&[read::hl, read::ind, bitwise::bit_7]),
                OpcodeCB::Bit7A => ctl.push_actions(&[read::a, bitwise::bit_7]),

                OpcodeCB::RlB => ctl.push_actions(&[read::b, bitwise::rl, write::b]),
                OpcodeCB::RlC => ctl.push_actions(&[read::c, bitwise::rl, write::c]),
                OpcodeCB::RlD => ctl.push_actions(&[read::d, bitwise::rl, write::d]),
                OpcodeCB::RlE => ctl.push_actions(&[read::e, bitwise::rl, write::e]),
                OpcodeCB::RlH => ctl.push_actions(&[read::h, bitwise::rl, write::h]),
                OpcodeCB::RlL => ctl.push_actions(&[read::l, bitwise::rl, write::l]),
                OpcodeCB::RlHL => {
                    ctl.push_actions(&[read::hl, read::ind, bitwise::rl, read::hl, write::ind])
                }
                OpcodeCB::RlA => ctl.push_actions(&[read::a, bitwise::rl, write::a]),

<<<<<<< HEAD
                OpcodeCB::RlcB => ctl.push_actions(&[read::b, bitwise::rlc, write::b]),
                OpcodeCB::RlcC => ctl.push_actions(&[read::c, bitwise::rlc, write::c]),
                OpcodeCB::RlcD => ctl.push_actions(&[read::d, bitwise::rlc, write::d]),
                OpcodeCB::RlcE => ctl.push_actions(&[read::e, bitwise::rlc, write::e]),
                OpcodeCB::RlcH => ctl.push_actions(&[read::h, bitwise::rlc, write::h]),
                OpcodeCB::RlcL => ctl.push_actions(&[read::l, bitwise::rlc, write::l]),
                OpcodeCB::RlcHL => {
                    ctl.push_actions(&[read::hl, read::ind, bitwise::rlc, read::hl, write::ind])
                }
                OpcodeCB::RlcA => ctl.push_actions(&[read::a, bitwise::rlc, write::a]),

                OpcodeCB::RrcB => ctl.push_actions(&[read::b, bitwise::rrc, write::b]),
                OpcodeCB::RrcC => ctl.push_actions(&[read::c, bitwise::rrc, write::c]),
                OpcodeCB::RrcD => ctl.push_actions(&[read::d, bitwise::rrc, write::d]),
                OpcodeCB::RrcE => ctl.push_actions(&[read::e, bitwise::rrc, write::e]),
                OpcodeCB::RrcH => ctl.push_actions(&[read::h, bitwise::rrc, write::h]),
                OpcodeCB::RrcL => ctl.push_actions(&[read::l, bitwise::rrc, write::l]),
                OpcodeCB::RrcHL => {
                    ctl.push_actions(&[read::hl, read::ind, bitwise::rrc, read::hl, write::ind])
                }
                OpcodeCB::RrcA => ctl.push_actions(&[read::a, bitwise::rrc, write::a]),
=======
                OpcodeCB::RrB => ctl.push_actions(&[read::b, bitwise::rr, write::b]),
                OpcodeCB::RrC => ctl.push_actions(&[read::c, bitwise::rr, write::c]),
                OpcodeCB::RrD => ctl.push_actions(&[read::d, bitwise::rr, write::d]),
                OpcodeCB::RrE => ctl.push_actions(&[read::e, bitwise::rr, write::e]),
                OpcodeCB::RrH => ctl.push_actions(&[read::h, bitwise::rr, write::h]),
                OpcodeCB::RrL => ctl.push_actions(&[read::l, bitwise::rr, write::l]),
                OpcodeCB::RrHL => {
                    ctl.push_actions(&[read::hl, read::ind, bitwise::rr, read::hl, write::ind])
                }
                OpcodeCB::RrA => ctl.push_actions(&[read::a, bitwise::rr, write::a]),
>>>>>>> dcbf893c

                _ => todo!("unimplemented opcode {:?}", opcode),
            };
            MicrocodeFlow::Continue(CycleDigest::Consume)
        },
    )
}<|MERGE_RESOLUTION|>--- conflicted
+++ resolved
@@ -100,7 +100,6 @@
                 }
                 OpcodeCB::RlA => ctl.push_actions(&[read::a, bitwise::rl, write::a]),
 
-<<<<<<< HEAD
                 OpcodeCB::RlcB => ctl.push_actions(&[read::b, bitwise::rlc, write::b]),
                 OpcodeCB::RlcC => ctl.push_actions(&[read::c, bitwise::rlc, write::c]),
                 OpcodeCB::RlcD => ctl.push_actions(&[read::d, bitwise::rlc, write::d]),
@@ -122,7 +121,7 @@
                     ctl.push_actions(&[read::hl, read::ind, bitwise::rrc, read::hl, write::ind])
                 }
                 OpcodeCB::RrcA => ctl.push_actions(&[read::a, bitwise::rrc, write::a]),
-=======
+
                 OpcodeCB::RrB => ctl.push_actions(&[read::b, bitwise::rr, write::b]),
                 OpcodeCB::RrC => ctl.push_actions(&[read::c, bitwise::rr, write::c]),
                 OpcodeCB::RrD => ctl.push_actions(&[read::d, bitwise::rr, write::d]),
@@ -133,7 +132,6 @@
                     ctl.push_actions(&[read::hl, read::ind, bitwise::rr, read::hl, write::ind])
                 }
                 OpcodeCB::RrA => ctl.push_actions(&[read::a, bitwise::rr, write::a]),
->>>>>>> dcbf893c
 
                 _ => todo!("unimplemented opcode {:?}", opcode),
             };
