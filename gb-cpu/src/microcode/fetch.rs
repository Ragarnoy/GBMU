use crate::microcode::utils;

use super::{
    arithmetic,
    condition::{carry, not_carry, not_zero, zero},
    dec,
    fetch_cb::fetch_cb,
    inc, jump, logic,
    opcode::Opcode,
    read, write, CycleDigest, MicrocodeController, MicrocodeFlow, State,
};
use std::{cell::RefCell, convert::TryFrom, rc::Rc};

pub fn fetch(ctl: &mut MicrocodeController, state: &mut State) -> MicrocodeFlow {
    let ctl_ref = Rc::new(RefCell::new(ctl));
    let byte = state.read();
    Opcode::try_from(byte).map_or_else(
        |e| {
            ctl_ref.borrow_mut().opcode = None;
            log::warn!("invalid opcode {}", e);
            MicrocodeFlow::Break(CycleDigest::Consume)
        },
        |opcode| {
            let mut ctl = ctl_ref.borrow_mut();
            ctl.opcode = Some(opcode.into());
            match opcode {
                Opcode::Jp => ctl.push_actions(&[read::byte, read::byte, jump::jump]),
                Opcode::JpZ => ctl.push_actions(&[read::byte, read::byte, zero, jump::jump]),
                Opcode::JpNz => ctl.push_actions(&[read::byte, read::byte, not_zero, jump::jump]),
                Opcode::JpC => ctl.push_actions(&[read::byte, read::byte, carry, jump::jump]),
                Opcode::JpNc => ctl.push_actions(&[read::byte, read::byte, not_carry, jump::jump]),
                Opcode::JpHl => ctl.push_actions(&[jump::jump_hl]),

                Opcode::Jr => ctl.push_actions(&[read::byte, jump::jump_relative]),
                Opcode::JrZ => ctl.push_actions(&[read::byte, zero, jump::jump_relative]),
                Opcode::JrNz => ctl.push_actions(&[read::byte, not_zero, jump::jump_relative]),
                Opcode::JrC => ctl.push_actions(&[read::byte, carry, jump::jump_relative]),
                Opcode::JrNc => ctl.push_actions(&[read::byte, not_carry, jump::jump_relative]),

                Opcode::IncBC => ctl.push_actions(&[read::bc, inc::inc16, write::bc]),
                Opcode::IncDE => ctl.push_actions(&[read::de, inc::inc16, write::de]),
                Opcode::IncHL => ctl.push_actions(&[read::hl, inc::inc16, write::hl]),
                Opcode::IncSP => ctl.push_actions(&[read::sp, inc::inc16, write::sp]),

                Opcode::IncA => ctl.push_actions(&[read::a, inc::inc8, write::a]),
                Opcode::IncB => ctl.push_actions(&[read::b, inc::inc8, write::b]),
                Opcode::IncC => ctl.push_actions(&[read::c, inc::inc8, write::c]),
                Opcode::IncD => ctl.push_actions(&[read::d, inc::inc8, write::d]),
                Opcode::IncE => ctl.push_actions(&[read::e, inc::inc8, write::e]),
                Opcode::IncH => ctl.push_actions(&[read::h, inc::inc8, write::h]),
                Opcode::IncL => ctl.push_actions(&[read::l, inc::inc8, write::l]),
                Opcode::IncHLind => {
                    ctl.push_actions(&[read::hl, read::ind, inc::inc8, read::hl, write::ind])
                }
                Opcode::DecBC => ctl.push_actions(&[read::bc, dec::dec16, write::bc]),
                Opcode::DecDE => ctl.push_actions(&[read::de, dec::dec16, write::de]),
                Opcode::DecHL => ctl.push_actions(&[read::hl, dec::dec16, write::hl]),
                Opcode::DecSP => ctl.push_actions(&[read::sp, dec::dec16, write::sp]),

                Opcode::DecA => ctl.push_actions(&[read::a, dec::dec8, write::a]),
                Opcode::DecB => ctl.push_actions(&[read::b, dec::dec8, write::b]),
                Opcode::DecC => ctl.push_actions(&[read::c, dec::dec8, write::c]),
                Opcode::DecD => ctl.push_actions(&[read::d, dec::dec8, write::d]),
                Opcode::DecE => ctl.push_actions(&[read::e, dec::dec8, write::e]),
                Opcode::DecH => ctl.push_actions(&[read::h, dec::dec8, write::h]),
                Opcode::DecL => ctl.push_actions(&[read::l, dec::dec8, write::l]),
                Opcode::DecHLind => {
                    ctl.push_actions(&[read::hl, read::ind, dec::dec8, read::hl, write::ind])
                }
                Opcode::CpAA => ctl.push_actions(&[read::a, read::a, logic::cp]),
                Opcode::CpAB => ctl.push_actions(&[read::b, read::a, logic::cp]),
                Opcode::CpAC => ctl.push_actions(&[read::c, read::a, logic::cp]),
                Opcode::CpAD => ctl.push_actions(&[read::d, read::a, logic::cp]),
                Opcode::CpAE => ctl.push_actions(&[read::e, read::a, logic::cp]),
                Opcode::CpAH => ctl.push_actions(&[read::h, read::a, logic::cp]),
                Opcode::CpAL => ctl.push_actions(&[read::l, read::a, logic::cp]),
                Opcode::CpAHL => ctl.push_actions(&[read::hl, read::ind, read::a, logic::cp]),
                Opcode::CpA8 => ctl.push_actions(&[read::byte, read::a, logic::cp]),

                Opcode::XorAA => ctl.push_actions(&[read::a, read::a, logic::xor, write::a]),
                Opcode::XorAB => ctl.push_actions(&[read::b, read::a, logic::xor, write::a]),
                Opcode::XorAC => ctl.push_actions(&[read::c, read::a, logic::xor, write::a]),
                Opcode::XorAD => ctl.push_actions(&[read::d, read::a, logic::xor, write::a]),
                Opcode::XorAE => ctl.push_actions(&[read::e, read::a, logic::xor, write::a]),
                Opcode::XorAH => ctl.push_actions(&[read::h, read::a, logic::xor, write::a]),
                Opcode::XorAL => ctl.push_actions(&[read::l, read::a, logic::xor, write::a]),
                Opcode::XorAHL => {
                    ctl.push_actions(&[read::hl, read::ind, read::a, logic::xor, write::a])
                }
                Opcode::XorA8 => ctl.push_actions(&[read::byte, read::a, logic::xor, write::a]),

                Opcode::SubAA => ctl.push_actions(&[read::a, read::a, arithmetic::sub, write::a]),
                Opcode::SubAB => ctl.push_actions(&[read::b, read::a, arithmetic::sub, write::a]),
                Opcode::SubAC => ctl.push_actions(&[read::c, read::a, arithmetic::sub, write::a]),
                Opcode::SubAD => ctl.push_actions(&[read::d, read::a, arithmetic::sub, write::a]),
                Opcode::SubAE => ctl.push_actions(&[read::e, read::a, arithmetic::sub, write::a]),
                Opcode::SubAH => ctl.push_actions(&[read::h, read::a, arithmetic::sub, write::a]),
                Opcode::SubAL => ctl.push_actions(&[read::l, read::a, arithmetic::sub, write::a]),
                Opcode::SubAHL => {
                    ctl.push_actions(&[read::hl, read::ind, read::a, arithmetic::sub, write::a])
                }
                Opcode::SubA8 => {
                    ctl.push_actions(&[read::byte, read::a, arithmetic::sub, write::a])
                }

                Opcode::AddAA => ctl.push_actions(&[read::a, read::a, arithmetic::add, write::a]),
                Opcode::AddAB => ctl.push_actions(&[read::b, read::a, arithmetic::add, write::a]),
                Opcode::AddAC => ctl.push_actions(&[read::c, read::a, arithmetic::add, write::a]),
                Opcode::AddAD => ctl.push_actions(&[read::d, read::a, arithmetic::add, write::a]),
                Opcode::AddAE => ctl.push_actions(&[read::e, read::a, arithmetic::add, write::a]),
                Opcode::AddAH => ctl.push_actions(&[read::h, read::a, arithmetic::add, write::a]),
                Opcode::AddAL => ctl.push_actions(&[read::l, read::a, arithmetic::add, write::a]),
                Opcode::AddAHL => {
                    ctl.push_actions(&[read::hl, read::ind, read::a, arithmetic::add, write::a])
                }
                Opcode::AddA8 => {
                    ctl.push_actions(&[read::byte, read::a, arithmetic::add, write::a])
                }

                Opcode::LdBC16 => ctl.push_actions(&[read::byte, read::byte, write::bc]),
                Opcode::LdDE16 => ctl.push_actions(&[read::byte, read::byte, write::de]),
                Opcode::LdHL16 => ctl.push_actions(&[read::byte, read::byte, write::hl]),
                Opcode::LdSP16 => ctl.push_actions(&[read::byte, read::byte, write::sp]),

<<<<<<< HEAD
                Opcode::PushBc => ctl.push_actions(&[
                    utils::sleep,
                    read::bc,
                    dec::sp,
                    read::sp,
                    write::ind,
                    dec::sp,
                    read::sp,
                    write::ind,
                ]),
                Opcode::PushDe => ctl.push_actions(&[
                    utils::sleep,
                    read::de,
                    dec::sp,
                    read::sp,
                    write::ind,
                    dec::sp,
                    read::sp,
                    write::ind,
                ]),
                Opcode::PushHl => ctl.push_actions(&[
                    utils::sleep,
                    read::hl,
                    dec::sp,
                    read::sp,
                    write::ind,
                    dec::sp,
                    read::sp,
                    write::ind,
                ]),
                Opcode::PushAf => ctl.push_actions(&[
                    utils::sleep,
                    read::af,
                    dec::sp,
                    read::sp,
                    write::ind,
                    dec::sp,
                    read::sp,
                    write::ind,
                ]),
=======
                Opcode::Ld16A => ctl.push_actions(&[read::a, read::byte, read::byte, write::ind]),
>>>>>>> 43198c6f

                Opcode::LdiHLA => ctl.push_actions(&[read::a, read::hl, write::ind, inc::hl]),
                Opcode::LdiAHL => ctl.push_actions(&[read::hl, read::ind, write::a, inc::hl]),

                Opcode::LddHLA => ctl.push_actions(&[read::a, read::hl, write::ind, dec::hl]),
                Opcode::LddAHL => ctl.push_actions(&[read::hl, read::ind, write::a, dec::hl]),

                Opcode::LdA8 => ctl.push_actions(&[read::byte, write::a]),
                Opcode::LdB8 => ctl.push_actions(&[read::byte, write::b]),
                Opcode::LdC8 => ctl.push_actions(&[read::byte, write::c]),
                Opcode::LdD8 => ctl.push_actions(&[read::byte, write::d]),
                Opcode::LdE8 => ctl.push_actions(&[read::byte, write::e]),
                Opcode::LdH8 => ctl.push_actions(&[read::byte, write::h]),
                Opcode::LdL8 => ctl.push_actions(&[read::byte, write::l]),
                Opcode::LdHL8 => ctl.push_actions(&[read::byte, read::hl, write::ind]),

                Opcode::LdA16 => ctl.push_actions(&[read::byte, read::byte, read::ind, write::a]),

                Opcode::Nop => &mut ctl,
                Opcode::PrefixCb => ctl.push_action(fetch_cb),
                _ => todo!("unimplemented opcode {:?}", opcode),
            };
            MicrocodeFlow::Continue(CycleDigest::Consume)
        },
    )
}<|MERGE_RESOLUTION|>--- conflicted
+++ resolved
@@ -122,7 +122,6 @@
                 Opcode::LdHL16 => ctl.push_actions(&[read::byte, read::byte, write::hl]),
                 Opcode::LdSP16 => ctl.push_actions(&[read::byte, read::byte, write::sp]),
 
-<<<<<<< HEAD
                 Opcode::PushBc => ctl.push_actions(&[
                     utils::sleep,
                     read::bc,
@@ -163,9 +162,8 @@
                     read::sp,
                     write::ind,
                 ]),
-=======
+
                 Opcode::Ld16A => ctl.push_actions(&[read::a, read::byte, read::byte, write::ind]),
->>>>>>> 43198c6f
 
                 Opcode::LdiHLA => ctl.push_actions(&[read::a, read::hl, write::ind, inc::hl]),
                 Opcode::LdiAHL => ctl.push_actions(&[read::hl, read::ind, write::a, inc::hl]),
