--- conflicted
+++ resolved
@@ -653,22 +653,9 @@
                 ]),
 
                 Opcode::PrefixCb => ctl.push_cycle(&[fetch_cb]),
-<<<<<<< HEAD
-                Opcode::LdhlSp8 => ctl.push_cycles(&[
-                    &[
-                        read::sp,
-                        bitwise::swap_16,
-                        read::byte,
-                        arithmetic::add,
-                        bitwise::swap_16,
-                    ],
-                    &[write::hl],
-                ]),
-=======
                 Opcode::LdhlSp8 => {
                     ctl.push_cycles(&[&[read::sp, read::byte, arithmetic::add_sp_i8], &[write::hl]])
                 }
->>>>>>> f6c2127b
                 _ => todo!("unimplemented opcode {:?}", opcode),
             };
             CONTINUE
