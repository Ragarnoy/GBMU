--- conflicted
+++ resolved
@@ -180,15 +180,8 @@
                 Opcode::LdL8 => ctl.push_actions(&[read::byte, write::l]),
                 Opcode::LdHL8 => ctl.push_actions(&[read::byte, read::hl, write::ind]),
 
-<<<<<<< HEAD
-                Opcode::LdSPHL => ctl.push_actions(&[
-                    read::hl,
-                    write::sp,
-                    // TODO: sleep here
-                ]),
-=======
+                Opcode::LdSPHL => ctl.push_actions(&[read::hl, write::sp, utils::sleep]),
                 Opcode::LdA16 => ctl.push_actions(&[read::byte, read::byte, read::ind, write::a]),
->>>>>>> 87aa2d02
 
                 Opcode::Nop => &mut ctl,
                 Opcode::PrefixCb => ctl.push_action(fetch_cb),
