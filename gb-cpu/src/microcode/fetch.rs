--- conflicted
+++ resolved
@@ -78,7 +78,6 @@
                     .set_src(Ident::IndirectHL8),
                 Opcode::CpA8 => ctl.push_actions(&[read, logic::cp]).set_src(Ident::Raw8),
 
-<<<<<<< HEAD
                 Opcode::XorAA => ctl.push_actions(&[logic::xor]).set_src(Reg8::A.into()),
                 Opcode::XorAB => ctl.push_actions(&[logic::xor]).set_src(Reg8::B.into()),
                 Opcode::XorAC => ctl.push_actions(&[logic::xor]).set_src(Reg8::C.into()),
@@ -90,7 +89,7 @@
                     .push_actions(&[read_hl, logic::xor])
                     .set_src(Ident::IndirectHL8),
                 Opcode::XorA8 => ctl.push_actions(&[read, logic::xor]).set_src(Ident::Raw8),
-=======
+
                 Opcode::SubAA => ctl.push_actions(&[arithmetic::sub]).set_src(Reg8::A.into()),
                 Opcode::SubAB => ctl.push_actions(&[arithmetic::sub]).set_src(Reg8::B.into()),
                 Opcode::SubAC => ctl.push_actions(&[arithmetic::sub]).set_src(Reg8::C.into()),
@@ -118,7 +117,6 @@
                 Opcode::AddA8 => ctl
                     .push_actions(&[read, arithmetic::add])
                     .set_src(Ident::Raw8),
->>>>>>> 52c463c9
 
                 Opcode::Nop => &mut ctl,
                 Opcode::PrefixCb => ctl.push_action(fetch_cb),
