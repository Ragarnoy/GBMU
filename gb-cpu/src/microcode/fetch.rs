--- conflicted
+++ resolved
@@ -304,11 +304,8 @@
                 Opcode::Ldh8A => ctl.push_actions(&[read::a, read::byte, write::hram]),
                 Opcode::LdhCA => ctl.push_actions(&[read::a, read::c, write::hram]),
 
-<<<<<<< HEAD
                 Opcode::Daa => ctl.push_actions(&[read::a, arithmetic::daa, write::a]),
-=======
                 Opcode::Rla => ctl.push_actions(&[read::a, bitwise::rl, write::a]),
->>>>>>> a3d867c7
 
                 Opcode::Nop => &mut ctl,
                 Opcode::PrefixCb => ctl.push_action(fetch_cb),
