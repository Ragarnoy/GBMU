use crate::microcode::utils;

use super::{
    arithmetic,
    condition::{carry, not_carry, not_zero, zero},
    dec,
    fetch_cb::fetch_cb,
    inc, jump, logic,
    opcode::Opcode,
    read, write, CycleDigest, MicrocodeController, MicrocodeFlow, State,
};
use std::{cell::RefCell, convert::TryFrom, rc::Rc};

pub fn fetch(ctl: &mut MicrocodeController, state: &mut State) -> MicrocodeFlow {
    let ctl_ref = Rc::new(RefCell::new(ctl));
    let byte = state.read();
    Opcode::try_from(byte).map_or_else(
        |e| {
            ctl_ref.borrow_mut().opcode = None;
            log::warn!("invalid opcode {}", e);
            MicrocodeFlow::Break(CycleDigest::Consume)
        },
        |opcode| {
            let mut ctl = ctl_ref.borrow_mut();
            ctl.opcode = Some(opcode.into());
            match opcode {
                Opcode::Jp => ctl.push_actions(&[read::byte, read::byte, jump::jump]),
                Opcode::JpZ => ctl.push_actions(&[read::byte, read::byte, zero, jump::jump]),
                Opcode::JpNz => ctl.push_actions(&[read::byte, read::byte, not_zero, jump::jump]),
                Opcode::JpC => ctl.push_actions(&[read::byte, read::byte, carry, jump::jump]),
                Opcode::JpNc => ctl.push_actions(&[read::byte, read::byte, not_carry, jump::jump]),
                Opcode::JpHl => ctl.push_actions(&[jump::jump_hl]),

                Opcode::Jr => ctl.push_actions(&[read::byte, jump::jump_relative]),
                Opcode::JrZ => ctl.push_actions(&[read::byte, zero, jump::jump_relative]),
                Opcode::JrNz => ctl.push_actions(&[read::byte, not_zero, jump::jump_relative]),
                Opcode::JrC => ctl.push_actions(&[read::byte, carry, jump::jump_relative]),
                Opcode::JrNc => ctl.push_actions(&[read::byte, not_carry, jump::jump_relative]),

                Opcode::IncBC => ctl.push_actions(&[read::bc, inc::inc16, write::bc]),
                Opcode::IncDE => ctl.push_actions(&[read::de, inc::inc16, write::de]),
                Opcode::IncHL => ctl.push_actions(&[read::hl, inc::inc16, write::hl]),
                Opcode::IncSP => ctl.push_actions(&[read::sp, inc::inc16, write::sp]),

                Opcode::IncA => ctl.push_actions(&[read::a, inc::inc8, write::a]),
                Opcode::IncB => ctl.push_actions(&[read::b, inc::inc8, write::b]),
                Opcode::IncC => ctl.push_actions(&[read::c, inc::inc8, write::c]),
                Opcode::IncD => ctl.push_actions(&[read::d, inc::inc8, write::d]),
                Opcode::IncE => ctl.push_actions(&[read::e, inc::inc8, write::e]),
                Opcode::IncH => ctl.push_actions(&[read::h, inc::inc8, write::h]),
                Opcode::IncL => ctl.push_actions(&[read::l, inc::inc8, write::l]),
                Opcode::IncHLind => {
                    ctl.push_actions(&[read::hl, read::ind, inc::inc8, read::hl, write::ind])
                }
                Opcode::DecBC => ctl.push_actions(&[read::bc, dec::dec16, write::bc]),
                Opcode::DecDE => ctl.push_actions(&[read::de, dec::dec16, write::de]),
                Opcode::DecHL => ctl.push_actions(&[read::hl, dec::dec16, write::hl]),
                Opcode::DecSP => ctl.push_actions(&[read::sp, dec::dec16, write::sp]),

                Opcode::DecA => ctl.push_actions(&[read::a, dec::dec8, write::a]),
                Opcode::DecB => ctl.push_actions(&[read::b, dec::dec8, write::b]),
                Opcode::DecC => ctl.push_actions(&[read::c, dec::dec8, write::c]),
                Opcode::DecD => ctl.push_actions(&[read::d, dec::dec8, write::d]),
                Opcode::DecE => ctl.push_actions(&[read::e, dec::dec8, write::e]),
                Opcode::DecH => ctl.push_actions(&[read::h, dec::dec8, write::h]),
                Opcode::DecL => ctl.push_actions(&[read::l, dec::dec8, write::l]),
                Opcode::DecHLind => {
                    ctl.push_actions(&[read::hl, read::ind, dec::dec8, read::hl, write::ind])
                }
                Opcode::CpAA => ctl.push_actions(&[read::a, read::a, logic::cp]),
                Opcode::CpAB => ctl.push_actions(&[read::b, read::a, logic::cp]),
                Opcode::CpAC => ctl.push_actions(&[read::c, read::a, logic::cp]),
                Opcode::CpAD => ctl.push_actions(&[read::d, read::a, logic::cp]),
                Opcode::CpAE => ctl.push_actions(&[read::e, read::a, logic::cp]),
                Opcode::CpAH => ctl.push_actions(&[read::h, read::a, logic::cp]),
                Opcode::CpAL => ctl.push_actions(&[read::l, read::a, logic::cp]),
                Opcode::CpAHL => ctl.push_actions(&[read::hl, read::ind, read::a, logic::cp]),
                Opcode::CpA8 => ctl.push_actions(&[read::byte, read::a, logic::cp]),

                Opcode::XorAA => ctl.push_actions(&[read::a, read::a, logic::xor, write::a]),
                Opcode::XorAB => ctl.push_actions(&[read::b, read::a, logic::xor, write::a]),
                Opcode::XorAC => ctl.push_actions(&[read::c, read::a, logic::xor, write::a]),
                Opcode::XorAD => ctl.push_actions(&[read::d, read::a, logic::xor, write::a]),
                Opcode::XorAE => ctl.push_actions(&[read::e, read::a, logic::xor, write::a]),
                Opcode::XorAH => ctl.push_actions(&[read::h, read::a, logic::xor, write::a]),
                Opcode::XorAL => ctl.push_actions(&[read::l, read::a, logic::xor, write::a]),
                Opcode::XorAHL => {
                    ctl.push_actions(&[read::hl, read::ind, read::a, logic::xor, write::a])
                }
                Opcode::XorA8 => ctl.push_actions(&[read::byte, read::a, logic::xor, write::a]),

                Opcode::SubAA => ctl.push_actions(&[read::a, read::a, arithmetic::sub, write::a]),
                Opcode::SubAB => ctl.push_actions(&[read::b, read::a, arithmetic::sub, write::a]),
                Opcode::SubAC => ctl.push_actions(&[read::c, read::a, arithmetic::sub, write::a]),
                Opcode::SubAD => ctl.push_actions(&[read::d, read::a, arithmetic::sub, write::a]),
                Opcode::SubAE => ctl.push_actions(&[read::e, read::a, arithmetic::sub, write::a]),
                Opcode::SubAH => ctl.push_actions(&[read::h, read::a, arithmetic::sub, write::a]),
                Opcode::SubAL => ctl.push_actions(&[read::l, read::a, arithmetic::sub, write::a]),
                Opcode::SubAHL => {
                    ctl.push_actions(&[read::hl, read::ind, read::a, arithmetic::sub, write::a])
                }
                Opcode::SubA8 => {
                    ctl.push_actions(&[read::byte, read::a, arithmetic::sub, write::a])
                }

                Opcode::AddAA => ctl.push_actions(&[read::a, read::a, arithmetic::add, write::a]),
                Opcode::AddAB => ctl.push_actions(&[read::b, read::a, arithmetic::add, write::a]),
                Opcode::AddAC => ctl.push_actions(&[read::c, read::a, arithmetic::add, write::a]),
                Opcode::AddAD => ctl.push_actions(&[read::d, read::a, arithmetic::add, write::a]),
                Opcode::AddAE => ctl.push_actions(&[read::e, read::a, arithmetic::add, write::a]),
                Opcode::AddAH => ctl.push_actions(&[read::h, read::a, arithmetic::add, write::a]),
                Opcode::AddAL => ctl.push_actions(&[read::l, read::a, arithmetic::add, write::a]),
                Opcode::AddAHL => {
                    ctl.push_actions(&[read::hl, read::ind, read::a, arithmetic::add, write::a])
                }
                Opcode::AddA8 => {
                    ctl.push_actions(&[read::byte, read::a, arithmetic::add, write::a])
                }

                Opcode::LdBC16 => ctl.push_actions(&[read::byte, read::byte, write::bc]),
                Opcode::LdDE16 => ctl.push_actions(&[read::byte, read::byte, write::de]),
                Opcode::LdHL16 => ctl.push_actions(&[read::byte, read::byte, write::hl]),
                Opcode::LdSP16 => ctl.push_actions(&[read::byte, read::byte, write::sp]),

<<<<<<< HEAD
                Opcode::PushBc => ctl.push_actions(&[
                    utils::sleep,
                    read::bc,
                    dec::sp,
                    read::sp,
                    write::ind,
                    dec::sp,
                    read::sp,
                    write::ind,
                ]),
                Opcode::PushDe => ctl.push_actions(&[
                    utils::sleep,
                    read::de,
                    dec::sp,
                    read::sp,
                    write::ind,
                    dec::sp,
                    read::sp,
                    write::ind,
                ]),
                Opcode::PushHl => ctl.push_actions(&[
                    utils::sleep,
                    read::hl,
                    dec::sp,
                    read::sp,
                    write::ind,
                    dec::sp,
                    read::sp,
                    write::ind,
                ]),
                Opcode::PushAf => ctl.push_actions(&[
                    utils::sleep,
                    read::af,
                    dec::sp,
                    read::sp,
                    write::ind,
                    dec::sp,
                    read::sp,
                    write::ind,
                ]),
=======
                Opcode::LdiHLA => ctl.push_actions(&[read::a, read::hl, write::ind, inc::hl]),
                Opcode::LdiAHL => ctl.push_actions(&[read::hl, read::ind, write::a, inc::hl]),

                Opcode::LddHLA => ctl.push_actions(&[read::a, read::hl, write::ind, dec::hl]),
                Opcode::LddAHL => ctl.push_actions(&[read::hl, read::ind, write::a, dec::hl]),

                Opcode::LdA8 => ctl.push_actions(&[read::byte, write::a]),
                Opcode::LdB8 => ctl.push_actions(&[read::byte, write::b]),
                Opcode::LdC8 => ctl.push_actions(&[read::byte, write::c]),
                Opcode::LdD8 => ctl.push_actions(&[read::byte, write::d]),
                Opcode::LdE8 => ctl.push_actions(&[read::byte, write::e]),
                Opcode::LdH8 => ctl.push_actions(&[read::byte, write::h]),
                Opcode::LdL8 => ctl.push_actions(&[read::byte, write::l]),
                Opcode::LdHL8 => ctl.push_actions(&[read::byte, read::hl, write::ind]),
>>>>>>> 3b7e0161

                Opcode::Nop => &mut ctl,
                Opcode::PrefixCb => ctl.push_action(fetch_cb),
                _ => todo!("unimplemented opcode {:?}", opcode),
            };
            MicrocodeFlow::Continue(CycleDigest::Consume)
        },
    )
}<|MERGE_RESOLUTION|>--- conflicted
+++ resolved
@@ -122,7 +122,6 @@
                 Opcode::LdHL16 => ctl.push_actions(&[read::byte, read::byte, write::hl]),
                 Opcode::LdSP16 => ctl.push_actions(&[read::byte, read::byte, write::sp]),
 
-<<<<<<< HEAD
                 Opcode::PushBc => ctl.push_actions(&[
                     utils::sleep,
                     read::bc,
@@ -163,7 +162,7 @@
                     read::sp,
                     write::ind,
                 ]),
-=======
+
                 Opcode::LdiHLA => ctl.push_actions(&[read::a, read::hl, write::ind, inc::hl]),
                 Opcode::LdiAHL => ctl.push_actions(&[read::hl, read::ind, write::a, inc::hl]),
 
@@ -178,7 +177,6 @@
                 Opcode::LdH8 => ctl.push_actions(&[read::byte, write::h]),
                 Opcode::LdL8 => ctl.push_actions(&[read::byte, write::l]),
                 Opcode::LdHL8 => ctl.push_actions(&[read::byte, read::hl, write::ind]),
->>>>>>> 3b7e0161
 
                 Opcode::Nop => &mut ctl,
                 Opcode::PrefixCb => ctl.push_action(fetch_cb),
