--- conflicted
+++ resolved
@@ -433,11 +433,8 @@
 
                 Opcode::Daa => ctl.push_actions(&[read::a, arithmetic::daa, write::a]),
                 Opcode::Rla => ctl.push_actions(&[read::a, bitwise::rl, write::a]),
-<<<<<<< HEAD
                 Opcode::Rra => ctl.push_actions(&[read::a, bitwise::rr, write::a]),
-=======
                 Opcode::RlcA => ctl.push_actions(&[read::a, bitwise::rlc, write::a]),
->>>>>>> 240cb21d
 
                 Opcode::Nop => &mut ctl,
                 Opcode::PrefixCb => ctl.push_action(fetch_cb),
