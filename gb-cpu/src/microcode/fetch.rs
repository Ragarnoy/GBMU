use crate::microcode::{bitwise, utils};

use super::{
    arithmetic,
    condition::{carry, not_carry, not_zero, zero},
    dec,
    fetch_cb::fetch_cb,
    inc, jump, logic,
    opcode::Opcode,
    read, write, CycleDigest, MicrocodeController, MicrocodeFlow, State,
};
use std::{cell::RefCell, convert::TryFrom, rc::Rc};

pub fn fetch(ctl: &mut MicrocodeController, state: &mut State) -> MicrocodeFlow {
    let ctl_ref = Rc::new(RefCell::new(ctl));
    let byte = state.read();
    Opcode::try_from(byte).map_or_else(
        |e| {
            ctl_ref.borrow_mut().opcode = None;
            log::warn!("invalid opcode {}", e);
            MicrocodeFlow::Break(CycleDigest::Consume)
        },
        |opcode| {
            let mut ctl = ctl_ref.borrow_mut();
            ctl.opcode = Some(opcode.into());
            match opcode {
                Opcode::Jp => ctl.push_actions(&[read::byte, read::byte, jump::jump]),
                Opcode::JpZ => ctl.push_actions(&[read::byte, read::byte, zero, jump::jump]),
                Opcode::JpNz => ctl.push_actions(&[read::byte, read::byte, not_zero, jump::jump]),
                Opcode::JpC => ctl.push_actions(&[read::byte, read::byte, carry, jump::jump]),
                Opcode::JpNc => ctl.push_actions(&[read::byte, read::byte, not_carry, jump::jump]),
                Opcode::JpHl => ctl.push_actions(&[jump::jump_hl]),

                Opcode::Jr => ctl.push_actions(&[read::byte, jump::jump_relative]),
                Opcode::JrZ => ctl.push_actions(&[read::byte, zero, jump::jump_relative]),
                Opcode::JrNz => ctl.push_actions(&[read::byte, not_zero, jump::jump_relative]),
                Opcode::JrC => ctl.push_actions(&[read::byte, carry, jump::jump_relative]),
                Opcode::JrNc => ctl.push_actions(&[read::byte, not_carry, jump::jump_relative]),

                Opcode::IncBC => ctl.push_actions(&[read::bc, inc::inc16, write::bc]),
                Opcode::IncDE => ctl.push_actions(&[read::de, inc::inc16, write::de]),
                Opcode::IncHL => ctl.push_actions(&[read::hl, inc::inc16, write::hl]),
                Opcode::IncSP => ctl.push_actions(&[read::sp, inc::inc16, write::sp]),

                Opcode::IncA => ctl.push_actions(&[read::a, inc::inc8, write::a]),
                Opcode::IncB => ctl.push_actions(&[read::b, inc::inc8, write::b]),
                Opcode::IncC => ctl.push_actions(&[read::c, inc::inc8, write::c]),
                Opcode::IncD => ctl.push_actions(&[read::d, inc::inc8, write::d]),
                Opcode::IncE => ctl.push_actions(&[read::e, inc::inc8, write::e]),
                Opcode::IncH => ctl.push_actions(&[read::h, inc::inc8, write::h]),
                Opcode::IncL => ctl.push_actions(&[read::l, inc::inc8, write::l]),
                Opcode::IncHLind => {
                    ctl.push_actions(&[read::hl, read::ind, inc::inc8, read::hl, write::ind])
                }
                Opcode::DecBC => ctl.push_actions(&[read::bc, dec::dec16, write::bc]),
                Opcode::DecDE => ctl.push_actions(&[read::de, dec::dec16, write::de]),
                Opcode::DecHL => ctl.push_actions(&[read::hl, dec::dec16, write::hl]),
                Opcode::DecSP => ctl.push_actions(&[read::sp, dec::dec16, write::sp]),

                Opcode::DecA => ctl.push_actions(&[read::a, dec::dec8, write::a]),
                Opcode::DecB => ctl.push_actions(&[read::b, dec::dec8, write::b]),
                Opcode::DecC => ctl.push_actions(&[read::c, dec::dec8, write::c]),
                Opcode::DecD => ctl.push_actions(&[read::d, dec::dec8, write::d]),
                Opcode::DecE => ctl.push_actions(&[read::e, dec::dec8, write::e]),
                Opcode::DecH => ctl.push_actions(&[read::h, dec::dec8, write::h]),
                Opcode::DecL => ctl.push_actions(&[read::l, dec::dec8, write::l]),
                Opcode::DecHLind => {
                    ctl.push_actions(&[read::hl, read::ind, dec::dec8, read::hl, write::ind])
                }
                Opcode::CpAA => ctl.push_actions(&[read::a, read::a, logic::cp]),
                Opcode::CpAB => ctl.push_actions(&[read::b, read::a, logic::cp]),
                Opcode::CpAC => ctl.push_actions(&[read::c, read::a, logic::cp]),
                Opcode::CpAD => ctl.push_actions(&[read::d, read::a, logic::cp]),
                Opcode::CpAE => ctl.push_actions(&[read::e, read::a, logic::cp]),
                Opcode::CpAH => ctl.push_actions(&[read::h, read::a, logic::cp]),
                Opcode::CpAL => ctl.push_actions(&[read::l, read::a, logic::cp]),
                Opcode::CpAHL => ctl.push_actions(&[read::hl, read::ind, read::a, logic::cp]),
                Opcode::CpA8 => ctl.push_actions(&[read::byte, read::a, logic::cp]),

                Opcode::XorAA => ctl.push_actions(&[read::a, read::a, logic::xor, write::a]),
                Opcode::XorAB => ctl.push_actions(&[read::b, read::a, logic::xor, write::a]),
                Opcode::XorAC => ctl.push_actions(&[read::c, read::a, logic::xor, write::a]),
                Opcode::XorAD => ctl.push_actions(&[read::d, read::a, logic::xor, write::a]),
                Opcode::XorAE => ctl.push_actions(&[read::e, read::a, logic::xor, write::a]),
                Opcode::XorAH => ctl.push_actions(&[read::h, read::a, logic::xor, write::a]),
                Opcode::XorAL => ctl.push_actions(&[read::l, read::a, logic::xor, write::a]),
                Opcode::XorAHL => {
                    ctl.push_actions(&[read::hl, read::ind, read::a, logic::xor, write::a])
                }
                Opcode::XorA8 => ctl.push_actions(&[read::byte, read::a, logic::xor, write::a]),

                Opcode::SubAA => ctl.push_actions(&[read::a, read::a, arithmetic::sub, write::a]),
                Opcode::SubAB => ctl.push_actions(&[read::b, read::a, arithmetic::sub, write::a]),
                Opcode::SubAC => ctl.push_actions(&[read::c, read::a, arithmetic::sub, write::a]),
                Opcode::SubAD => ctl.push_actions(&[read::d, read::a, arithmetic::sub, write::a]),
                Opcode::SubAE => ctl.push_actions(&[read::e, read::a, arithmetic::sub, write::a]),
                Opcode::SubAH => ctl.push_actions(&[read::h, read::a, arithmetic::sub, write::a]),
                Opcode::SubAL => ctl.push_actions(&[read::l, read::a, arithmetic::sub, write::a]),
                Opcode::SubAHL => {
                    ctl.push_actions(&[read::hl, read::ind, read::a, arithmetic::sub, write::a])
                }
                Opcode::SubA8 => {
                    ctl.push_actions(&[read::byte, read::a, arithmetic::sub, write::a])
                }

                Opcode::AddAA => ctl.push_actions(&[read::a, read::a, arithmetic::add, write::a]),
                Opcode::AddAB => ctl.push_actions(&[read::b, read::a, arithmetic::add, write::a]),
                Opcode::AddAC => ctl.push_actions(&[read::c, read::a, arithmetic::add, write::a]),
                Opcode::AddAD => ctl.push_actions(&[read::d, read::a, arithmetic::add, write::a]),
                Opcode::AddAE => ctl.push_actions(&[read::e, read::a, arithmetic::add, write::a]),
                Opcode::AddAH => ctl.push_actions(&[read::h, read::a, arithmetic::add, write::a]),
                Opcode::AddAL => ctl.push_actions(&[read::l, read::a, arithmetic::add, write::a]),
                Opcode::AddAHL => {
                    ctl.push_actions(&[read::hl, read::ind, read::a, arithmetic::add, write::a])
                }
                Opcode::AddA8 => {
                    ctl.push_actions(&[read::byte, read::a, arithmetic::add, write::a])
                }

                Opcode::LdBC16 => ctl.push_actions(&[read::byte, read::byte, write::bc]),
                Opcode::LdDE16 => ctl.push_actions(&[read::byte, read::byte, write::de]),
                Opcode::LdHL16 => ctl.push_actions(&[read::byte, read::byte, write::hl]),
                Opcode::LdSP16 => ctl.push_actions(&[read::byte, read::byte, write::sp]),

                Opcode::PushBc => ctl.push_actions(&[
                    utils::sleep,
                    read::bc,
                    dec::sp,
                    read::sp,
                    write::ind,
                    dec::sp,
                    read::sp,
                    write::ind,
                ]),
                Opcode::PushDe => ctl.push_actions(&[
                    utils::sleep,
                    read::de,
                    dec::sp,
                    read::sp,
                    write::ind,
                    dec::sp,
                    read::sp,
                    write::ind,
                ]),
                Opcode::PushHl => ctl.push_actions(&[
                    utils::sleep,
                    read::hl,
                    dec::sp,
                    read::sp,
                    write::ind,
                    dec::sp,
                    read::sp,
                    write::ind,
                ]),
                Opcode::PushAf => ctl.push_actions(&[
                    utils::sleep,
                    read::af,
                    dec::sp,
                    read::sp,
                    write::ind,
                    dec::sp,
                    read::sp,
                    write::ind,
                ]),

                Opcode::PopBc => ctl.push_actions(&[
                    read::sp,
                    inc::sp,
                    read::ind,
                    read::sp,
                    inc::sp,
                    read::ind,
                    write::bc,
                ]),
                Opcode::PopDe => ctl.push_actions(&[
                    read::sp,
                    inc::sp,
                    read::ind,
                    read::sp,
                    inc::sp,
                    read::ind,
                    write::de,
                ]),
                Opcode::PopHl => ctl.push_actions(&[
                    read::sp,
                    inc::sp,
                    read::ind,
                    read::sp,
                    inc::sp,
                    read::ind,
                    write::hl,
                ]),
                Opcode::PopAf => ctl.push_actions(&[
                    read::sp,
                    inc::sp,
                    read::ind,
                    read::sp,
                    inc::sp,
                    read::ind,
                    write::af,
                ]),

                Opcode::Ld16A => ctl.push_actions(&[read::a, read::byte, read::byte, write::ind]),

                Opcode::LdiHLA => ctl.push_actions(&[read::a, read::hl, write::ind, inc::hl]),
                Opcode::LdiAHL => ctl.push_actions(&[read::hl, read::ind, write::a, inc::hl]),

                Opcode::LddHLA => ctl.push_actions(&[read::a, read::hl, write::ind, dec::hl]),
                Opcode::LddAHL => ctl.push_actions(&[read::hl, read::ind, write::a, dec::hl]),

                Opcode::LdA8 => ctl.push_actions(&[read::byte, write::a]),
                Opcode::LdB8 => ctl.push_actions(&[read::byte, write::b]),
                Opcode::LdC8 => ctl.push_actions(&[read::byte, write::c]),
                Opcode::LdD8 => ctl.push_actions(&[read::byte, write::d]),
                Opcode::LdE8 => ctl.push_actions(&[read::byte, write::e]),
                Opcode::LdH8 => ctl.push_actions(&[read::byte, write::h]),
                Opcode::LdL8 => ctl.push_actions(&[read::byte, write::l]),
                Opcode::LdHL8 => ctl.push_actions(&[read::byte, read::hl, write::ind]),

                Opcode::Ld16SP => ctl.push_actions(&[
                    read::sp,
                    read::byte,
                    read::byte,
                    write::ind16,
                    utils::sleep,
                ]),
                Opcode::LdSPHL => ctl.push_actions(&[read::hl, write::sp, utils::sleep]),
                Opcode::LdA16 => ctl.push_actions(&[read::byte, read::byte, read::ind, write::a]),

<<<<<<< HEAD
                Opcode::Rla => ctl.push_actions(&[read::a, bitwise::rl, write::a]),
=======
                Opcode::LdAA => ctl.push_actions(&[read::a, write::a]),
                Opcode::LdAB => ctl.push_actions(&[read::b, write::a]),
                Opcode::LdAC => ctl.push_actions(&[read::c, write::a]),
                Opcode::LdAD => ctl.push_actions(&[read::d, write::a]),
                Opcode::LdAE => ctl.push_actions(&[read::e, write::a]),
                Opcode::LdAH => ctl.push_actions(&[read::h, write::a]),
                Opcode::LdAL => ctl.push_actions(&[read::l, write::a]),
                Opcode::LdAHL => ctl.push_actions(&[read::hl, read::ind, write::a]),

                Opcode::LdBA => ctl.push_actions(&[read::a, write::b]),
                Opcode::LdBB => ctl.push_actions(&[read::b, write::b]),
                Opcode::LdBC => ctl.push_actions(&[read::c, write::b]),
                Opcode::LdBD => ctl.push_actions(&[read::d, write::b]),
                Opcode::LdBE => ctl.push_actions(&[read::e, write::b]),
                Opcode::LdBH => ctl.push_actions(&[read::h, write::b]),
                Opcode::LdBL => ctl.push_actions(&[read::l, write::b]),
                Opcode::LdBHL => ctl.push_actions(&[read::hl, read::ind, write::b]),

                Opcode::LdCA => ctl.push_actions(&[read::a, write::c]),
                Opcode::LdCB => ctl.push_actions(&[read::b, write::c]),
                Opcode::LdCC => ctl.push_actions(&[read::c, write::c]),
                Opcode::LdCD => ctl.push_actions(&[read::d, write::c]),
                Opcode::LdCE => ctl.push_actions(&[read::e, write::c]),
                Opcode::LdCH => ctl.push_actions(&[read::h, write::c]),
                Opcode::LdCL => ctl.push_actions(&[read::l, write::c]),
                Opcode::LdCHL => ctl.push_actions(&[read::hl, read::ind, write::c]),

                Opcode::LdDA => ctl.push_actions(&[read::a, write::d]),
                Opcode::LdDB => ctl.push_actions(&[read::b, write::d]),
                Opcode::LdDC => ctl.push_actions(&[read::c, write::d]),
                Opcode::LdDD => ctl.push_actions(&[read::d, write::d]),
                Opcode::LdDE => ctl.push_actions(&[read::e, write::d]),
                Opcode::LdDH => ctl.push_actions(&[read::h, write::d]),
                Opcode::LdDL => ctl.push_actions(&[read::l, write::d]),
                Opcode::LdDHL => ctl.push_actions(&[read::hl, read::ind, write::d]),

                Opcode::LdEA => ctl.push_actions(&[read::a, write::e]),
                Opcode::LdEB => ctl.push_actions(&[read::b, write::e]),
                Opcode::LdEC => ctl.push_actions(&[read::c, write::e]),
                Opcode::LdED => ctl.push_actions(&[read::d, write::e]),
                Opcode::LdEE => ctl.push_actions(&[read::e, write::e]),
                Opcode::LdEH => ctl.push_actions(&[read::h, write::e]),
                Opcode::LdEL => ctl.push_actions(&[read::l, write::e]),
                Opcode::LdEHL => ctl.push_actions(&[read::hl, read::ind, write::e]),

                Opcode::LdHA => ctl.push_actions(&[read::a, write::h]),
                Opcode::LdHB => ctl.push_actions(&[read::b, write::h]),
                Opcode::LdHC => ctl.push_actions(&[read::c, write::h]),
                Opcode::LdHD => ctl.push_actions(&[read::d, write::h]),
                Opcode::LdHE => ctl.push_actions(&[read::e, write::h]),
                Opcode::LdHH => ctl.push_actions(&[read::h, write::h]),
                Opcode::LdHL => ctl.push_actions(&[read::l, write::h]),
                Opcode::LdHHL => ctl.push_actions(&[read::hl, read::ind, write::h]),

                Opcode::LdLA => ctl.push_actions(&[read::a, write::l]),
                Opcode::LdLB => ctl.push_actions(&[read::b, write::l]),
                Opcode::LdLC => ctl.push_actions(&[read::c, write::l]),
                Opcode::LdLD => ctl.push_actions(&[read::d, write::l]),
                Opcode::LdLE => ctl.push_actions(&[read::e, write::l]),
                Opcode::LdLH => ctl.push_actions(&[read::h, write::l]),
                Opcode::LdLL => ctl.push_actions(&[read::l, write::l]),
                Opcode::LdLHL => ctl.push_actions(&[read::hl, read::ind, write::l]),

                Opcode::LdHLA => ctl.push_actions(&[read::a, read::hl, write::ind]),
                Opcode::LdHLB => ctl.push_actions(&[read::b, read::hl, write::ind]),
                Opcode::LdHLC => ctl.push_actions(&[read::c, read::hl, write::ind]),
                Opcode::LdHLD => ctl.push_actions(&[read::d, read::hl, write::ind]),
                Opcode::LdHLE => ctl.push_actions(&[read::e, read::hl, write::ind]),
                Opcode::LdHLH => ctl.push_actions(&[read::h, read::hl, write::ind]),
                Opcode::LdHLL => ctl.push_actions(&[read::l, read::hl, write::ind]),

                Opcode::LdhAC => ctl.push_actions(&[read::c, read::hram, write::a]),
                Opcode::LdhA8 => ctl.push_actions(&[read::byte, read::hram, write::a]),

                Opcode::Ldh8A => ctl.push_actions(&[read::a, read::byte, write::hram]),
                Opcode::LdhCA => ctl.push_actions(&[read::a, read::c, write::hram]),
>>>>>>> f43cd8e5

                Opcode::Nop => &mut ctl,
                Opcode::PrefixCb => ctl.push_action(fetch_cb),
                _ => todo!("unimplemented opcode {:?}", opcode),
            };
            MicrocodeFlow::Continue(CycleDigest::Consume)
        },
    )
}<|MERGE_RESOLUTION|>--- conflicted
+++ resolved
@@ -227,9 +227,6 @@
                 Opcode::LdSPHL => ctl.push_actions(&[read::hl, write::sp, utils::sleep]),
                 Opcode::LdA16 => ctl.push_actions(&[read::byte, read::byte, read::ind, write::a]),
 
-<<<<<<< HEAD
-                Opcode::Rla => ctl.push_actions(&[read::a, bitwise::rl, write::a]),
-=======
                 Opcode::LdAA => ctl.push_actions(&[read::a, write::a]),
                 Opcode::LdAB => ctl.push_actions(&[read::b, write::a]),
                 Opcode::LdAC => ctl.push_actions(&[read::c, write::a]),
@@ -306,7 +303,8 @@
 
                 Opcode::Ldh8A => ctl.push_actions(&[read::a, read::byte, write::hram]),
                 Opcode::LdhCA => ctl.push_actions(&[read::a, read::c, write::hram]),
->>>>>>> f43cd8e5
+
+                Opcode::Rla => ctl.push_actions(&[read::a, bitwise::rl, write::a]),
 
                 Opcode::Nop => &mut ctl,
                 Opcode::PrefixCb => ctl.push_action(fetch_cb),
