use crate::microcode::{bitwise, utils};

use super::{
    arithmetic,
    condition::{carry, not_carry, not_zero, zero},
    dec,
    fetch_cb::fetch_cb,
    inc, jump, logic,
    opcode::Opcode,
    read, write, CycleDigest, MicrocodeController, MicrocodeFlow, State,
};
use std::{cell::RefCell, convert::TryFrom, rc::Rc};

pub fn fetch(ctl: &mut MicrocodeController, state: &mut State) -> MicrocodeFlow {
    let ctl_ref = Rc::new(RefCell::new(ctl));
    let byte = state.read();
    Opcode::try_from(byte).map_or_else(
        |e| {
            ctl_ref.borrow_mut().opcode = None;
            log::warn!("invalid opcode {}", e);
            MicrocodeFlow::Break(CycleDigest::Consume)
        },
        |opcode| {
            let mut ctl = ctl_ref.borrow_mut();
            ctl.opcode = Some(opcode.into());
            match opcode {
                Opcode::Jp => ctl.push_actions(&[read::byte, read::byte, jump::jump]),
                Opcode::JpZ => ctl.push_actions(&[read::byte, read::byte, zero, jump::jump]),
                Opcode::JpNz => ctl.push_actions(&[read::byte, read::byte, not_zero, jump::jump]),
                Opcode::JpC => ctl.push_actions(&[read::byte, read::byte, carry, jump::jump]),
                Opcode::JpNc => ctl.push_actions(&[read::byte, read::byte, not_carry, jump::jump]),
                Opcode::JpHl => ctl.push_actions(&[jump::jump_hl]),

                Opcode::Jr => ctl.push_actions(&[read::byte, jump::jump_relative]),
                Opcode::JrZ => ctl.push_actions(&[read::byte, zero, jump::jump_relative]),
                Opcode::JrNz => ctl.push_actions(&[read::byte, not_zero, jump::jump_relative]),
                Opcode::JrC => ctl.push_actions(&[read::byte, carry, jump::jump_relative]),
                Opcode::JrNc => ctl.push_actions(&[read::byte, not_carry, jump::jump_relative]),

                Opcode::IncBC => ctl.push_actions(&[read::bc, inc::inc16, write::bc]),
                Opcode::IncDE => ctl.push_actions(&[read::de, inc::inc16, write::de]),
                Opcode::IncHL => ctl.push_actions(&[read::hl, inc::inc16, write::hl]),
                Opcode::IncSP => ctl.push_actions(&[read::sp, inc::inc16, write::sp]),

                Opcode::IncA => ctl.push_actions(&[read::a, inc::inc8, write::a]),
                Opcode::IncB => ctl.push_actions(&[read::b, inc::inc8, write::b]),
                Opcode::IncC => ctl.push_actions(&[read::c, inc::inc8, write::c]),
                Opcode::IncD => ctl.push_actions(&[read::d, inc::inc8, write::d]),
                Opcode::IncE => ctl.push_actions(&[read::e, inc::inc8, write::e]),
                Opcode::IncH => ctl.push_actions(&[read::h, inc::inc8, write::h]),
                Opcode::IncL => ctl.push_actions(&[read::l, inc::inc8, write::l]),
                Opcode::IncHLind => {
                    ctl.push_actions(&[read::hl, read::ind, inc::inc8, read::hl, write::ind])
                }
                Opcode::DecBC => ctl.push_actions(&[read::bc, dec::dec16, write::bc]),
                Opcode::DecDE => ctl.push_actions(&[read::de, dec::dec16, write::de]),
                Opcode::DecHL => ctl.push_actions(&[read::hl, dec::dec16, write::hl]),
                Opcode::DecSP => ctl.push_actions(&[read::sp, dec::dec16, write::sp]),

                Opcode::DecA => ctl.push_actions(&[read::a, dec::dec8, write::a]),
                Opcode::DecB => ctl.push_actions(&[read::b, dec::dec8, write::b]),
                Opcode::DecC => ctl.push_actions(&[read::c, dec::dec8, write::c]),
                Opcode::DecD => ctl.push_actions(&[read::d, dec::dec8, write::d]),
                Opcode::DecE => ctl.push_actions(&[read::e, dec::dec8, write::e]),
                Opcode::DecH => ctl.push_actions(&[read::h, dec::dec8, write::h]),
                Opcode::DecL => ctl.push_actions(&[read::l, dec::dec8, write::l]),
                Opcode::DecHLind => {
                    ctl.push_actions(&[read::hl, read::ind, dec::dec8, read::hl, write::ind])
                }
                Opcode::CpAA => ctl.push_actions(&[read::a, read::a, logic::cp]),
                Opcode::CpAB => ctl.push_actions(&[read::b, read::a, logic::cp]),
                Opcode::CpAC => ctl.push_actions(&[read::c, read::a, logic::cp]),
                Opcode::CpAD => ctl.push_actions(&[read::d, read::a, logic::cp]),
                Opcode::CpAE => ctl.push_actions(&[read::e, read::a, logic::cp]),
                Opcode::CpAH => ctl.push_actions(&[read::h, read::a, logic::cp]),
                Opcode::CpAL => ctl.push_actions(&[read::l, read::a, logic::cp]),
                Opcode::CpAHL => ctl.push_actions(&[read::hl, read::ind, read::a, logic::cp]),
                Opcode::CpA8 => ctl.push_actions(&[read::byte, read::a, logic::cp]),

                Opcode::XorAA => ctl.push_actions(&[read::a, read::a, logic::xor, write::a]),
                Opcode::XorAB => ctl.push_actions(&[read::b, read::a, logic::xor, write::a]),
                Opcode::XorAC => ctl.push_actions(&[read::c, read::a, logic::xor, write::a]),
                Opcode::XorAD => ctl.push_actions(&[read::d, read::a, logic::xor, write::a]),
                Opcode::XorAE => ctl.push_actions(&[read::e, read::a, logic::xor, write::a]),
                Opcode::XorAH => ctl.push_actions(&[read::h, read::a, logic::xor, write::a]),
                Opcode::XorAL => ctl.push_actions(&[read::l, read::a, logic::xor, write::a]),
                Opcode::XorAHL => {
                    ctl.push_actions(&[read::hl, read::ind, read::a, logic::xor, write::a])
                }
                Opcode::XorA8 => ctl.push_actions(&[read::byte, read::a, logic::xor, write::a]),

                Opcode::SubAA => ctl.push_actions(&[read::a, read::a, arithmetic::sub, write::a]),
                Opcode::SubAB => ctl.push_actions(&[read::b, read::a, arithmetic::sub, write::a]),
                Opcode::SubAC => ctl.push_actions(&[read::c, read::a, arithmetic::sub, write::a]),
                Opcode::SubAD => ctl.push_actions(&[read::d, read::a, arithmetic::sub, write::a]),
                Opcode::SubAE => ctl.push_actions(&[read::e, read::a, arithmetic::sub, write::a]),
                Opcode::SubAH => ctl.push_actions(&[read::h, read::a, arithmetic::sub, write::a]),
                Opcode::SubAL => ctl.push_actions(&[read::l, read::a, arithmetic::sub, write::a]),
                Opcode::SubAHL => {
                    ctl.push_actions(&[read::hl, read::ind, read::a, arithmetic::sub, write::a])
                }
                Opcode::SubA8 => {
                    ctl.push_actions(&[read::byte, read::a, arithmetic::sub, write::a])
                }

                Opcode::AddAA => ctl.push_actions(&[read::a, read::a, arithmetic::add, write::a]),
                Opcode::AddAB => ctl.push_actions(&[read::b, read::a, arithmetic::add, write::a]),
                Opcode::AddAC => ctl.push_actions(&[read::c, read::a, arithmetic::add, write::a]),
                Opcode::AddAD => ctl.push_actions(&[read::d, read::a, arithmetic::add, write::a]),
                Opcode::AddAE => ctl.push_actions(&[read::e, read::a, arithmetic::add, write::a]),
                Opcode::AddAH => ctl.push_actions(&[read::h, read::a, arithmetic::add, write::a]),
                Opcode::AddAL => ctl.push_actions(&[read::l, read::a, arithmetic::add, write::a]),
                Opcode::AddAHL => {
                    ctl.push_actions(&[read::hl, read::ind, read::a, arithmetic::add, write::a])
                }
                Opcode::AddA8 => {
                    ctl.push_actions(&[read::byte, read::a, arithmetic::add, write::a])
                }

                Opcode::LdBC16 => ctl.push_actions(&[read::byte, read::byte, write::bc]),
                Opcode::LdDE16 => ctl.push_actions(&[read::byte, read::byte, write::de]),
                Opcode::LdHL16 => ctl.push_actions(&[read::byte, read::byte, write::hl]),
                Opcode::LdSP16 => ctl.push_actions(&[read::byte, read::byte, write::sp]),

                Opcode::PushBc => ctl.push_actions(&[
                    utils::sleep,
                    read::bc,
                    dec::sp,
                    read::sp,
                    write::ind,
                    dec::sp,
                    read::sp,
                    write::ind,
                ]),
                Opcode::PushDe => ctl.push_actions(&[
                    utils::sleep,
                    read::de,
                    dec::sp,
                    read::sp,
                    write::ind,
                    dec::sp,
                    read::sp,
                    write::ind,
                ]),
                Opcode::PushHl => ctl.push_actions(&[
                    utils::sleep,
                    read::hl,
                    dec::sp,
                    read::sp,
                    write::ind,
                    dec::sp,
                    read::sp,
                    write::ind,
                ]),
                Opcode::PushAf => ctl.push_actions(&[
                    utils::sleep,
                    read::af,
                    dec::sp,
                    read::sp,
                    write::ind,
                    dec::sp,
                    read::sp,
                    write::ind,
                ]),

                Opcode::PopBc => ctl.push_actions(&[
                    read::sp,
                    inc::sp,
                    read::ind,
                    read::sp,
                    inc::sp,
                    read::ind,
                    write::bc,
                ]),
                Opcode::PopDe => ctl.push_actions(&[
                    read::sp,
                    inc::sp,
                    read::ind,
                    read::sp,
                    inc::sp,
                    read::ind,
                    write::de,
                ]),
                Opcode::PopHl => ctl.push_actions(&[
                    read::sp,
                    inc::sp,
                    read::ind,
                    read::sp,
                    inc::sp,
                    read::ind,
                    write::hl,
                ]),
                Opcode::PopAf => ctl.push_actions(&[
                    read::sp,
                    inc::sp,
                    read::ind,
                    read::sp,
                    inc::sp,
                    read::ind,
                    write::af,
                ]),

                Opcode::Ld16A => ctl.push_actions(&[read::a, read::byte, read::byte, write::ind]),

                Opcode::LdiHLA => ctl.push_actions(&[read::a, read::hl, write::ind, inc::hl]),
                Opcode::LdiAHL => ctl.push_actions(&[read::hl, read::ind, write::a, inc::hl]),

                Opcode::LddHLA => ctl.push_actions(&[read::a, read::hl, write::ind, dec::hl]),
                Opcode::LddAHL => ctl.push_actions(&[read::hl, read::ind, write::a, dec::hl]),

                Opcode::LdA8 => ctl.push_actions(&[read::byte, write::a]),
                Opcode::LdB8 => ctl.push_actions(&[read::byte, write::b]),
                Opcode::LdC8 => ctl.push_actions(&[read::byte, write::c]),
                Opcode::LdD8 => ctl.push_actions(&[read::byte, write::d]),
                Opcode::LdE8 => ctl.push_actions(&[read::byte, write::e]),
                Opcode::LdH8 => ctl.push_actions(&[read::byte, write::h]),
                Opcode::LdL8 => ctl.push_actions(&[read::byte, write::l]),
                Opcode::LdHL8 => ctl.push_actions(&[read::byte, read::hl, write::ind]),

                Opcode::Ld16SP => ctl.push_actions(&[
                    read::sp,
                    read::byte,
                    read::byte,
                    write::ind16,
                    utils::sleep,
                ]),
                Opcode::LdSPHL => ctl.push_actions(&[read::hl, write::sp, utils::sleep]),
                Opcode::LdA16 => ctl.push_actions(&[read::byte, read::byte, read::ind, write::a]),

                Opcode::LdAA => ctl.push_actions(&[read::a, write::a]),
                Opcode::LdAB => ctl.push_actions(&[read::b, write::a]),
                Opcode::LdAC => ctl.push_actions(&[read::c, write::a]),
                Opcode::LdAD => ctl.push_actions(&[read::d, write::a]),
                Opcode::LdAE => ctl.push_actions(&[read::e, write::a]),
                Opcode::LdAH => ctl.push_actions(&[read::h, write::a]),
                Opcode::LdAL => ctl.push_actions(&[read::l, write::a]),
                Opcode::LdAHL => ctl.push_actions(&[read::hl, read::ind, write::a]),

                Opcode::LdBA => ctl.push_actions(&[read::a, write::b]),
                Opcode::LdBB => ctl.push_actions(&[read::b, write::b]),
                Opcode::LdBC => ctl.push_actions(&[read::c, write::b]),
                Opcode::LdBD => ctl.push_actions(&[read::d, write::b]),
                Opcode::LdBE => ctl.push_actions(&[read::e, write::b]),
                Opcode::LdBH => ctl.push_actions(&[read::h, write::b]),
                Opcode::LdBL => ctl.push_actions(&[read::l, write::b]),
                Opcode::LdBHL => ctl.push_actions(&[read::hl, read::ind, write::b]),

                Opcode::LdCA => ctl.push_actions(&[read::a, write::c]),
                Opcode::LdCB => ctl.push_actions(&[read::b, write::c]),
                Opcode::LdCC => ctl.push_actions(&[read::c, write::c]),
                Opcode::LdCD => ctl.push_actions(&[read::d, write::c]),
                Opcode::LdCE => ctl.push_actions(&[read::e, write::c]),
                Opcode::LdCH => ctl.push_actions(&[read::h, write::c]),
                Opcode::LdCL => ctl.push_actions(&[read::l, write::c]),
                Opcode::LdCHL => ctl.push_actions(&[read::hl, read::ind, write::c]),

                Opcode::LdDA => ctl.push_actions(&[read::a, write::d]),
                Opcode::LdDB => ctl.push_actions(&[read::b, write::d]),
                Opcode::LdDC => ctl.push_actions(&[read::c, write::d]),
                Opcode::LdDD => ctl.push_actions(&[read::d, write::d]),
                Opcode::LdDE => ctl.push_actions(&[read::e, write::d]),
                Opcode::LdDH => ctl.push_actions(&[read::h, write::d]),
                Opcode::LdDL => ctl.push_actions(&[read::l, write::d]),
                Opcode::LdDHL => ctl.push_actions(&[read::hl, read::ind, write::d]),

                Opcode::LdEA => ctl.push_actions(&[read::a, write::e]),
                Opcode::LdEB => ctl.push_actions(&[read::b, write::e]),
                Opcode::LdEC => ctl.push_actions(&[read::c, write::e]),
                Opcode::LdED => ctl.push_actions(&[read::d, write::e]),
                Opcode::LdEE => ctl.push_actions(&[read::e, write::e]),
                Opcode::LdEH => ctl.push_actions(&[read::h, write::e]),
                Opcode::LdEL => ctl.push_actions(&[read::l, write::e]),
                Opcode::LdEHL => ctl.push_actions(&[read::hl, read::ind, write::e]),

                Opcode::LdHA => ctl.push_actions(&[read::a, write::h]),
                Opcode::LdHB => ctl.push_actions(&[read::b, write::h]),
                Opcode::LdHC => ctl.push_actions(&[read::c, write::h]),
                Opcode::LdHD => ctl.push_actions(&[read::d, write::h]),
                Opcode::LdHE => ctl.push_actions(&[read::e, write::h]),
                Opcode::LdHH => ctl.push_actions(&[read::h, write::h]),
                Opcode::LdHL => ctl.push_actions(&[read::l, write::h]),
                Opcode::LdHHL => ctl.push_actions(&[read::hl, read::ind, write::h]),

                Opcode::LdLA => ctl.push_actions(&[read::a, write::l]),
                Opcode::LdLB => ctl.push_actions(&[read::b, write::l]),
                Opcode::LdLC => ctl.push_actions(&[read::c, write::l]),
                Opcode::LdLD => ctl.push_actions(&[read::d, write::l]),
                Opcode::LdLE => ctl.push_actions(&[read::e, write::l]),
                Opcode::LdLH => ctl.push_actions(&[read::h, write::l]),
                Opcode::LdLL => ctl.push_actions(&[read::l, write::l]),
                Opcode::LdLHL => ctl.push_actions(&[read::hl, read::ind, write::l]),

                Opcode::LdHLA => ctl.push_actions(&[read::a, read::hl, write::ind]),
                Opcode::LdHLB => ctl.push_actions(&[read::b, read::hl, write::ind]),
                Opcode::LdHLC => ctl.push_actions(&[read::c, read::hl, write::ind]),
                Opcode::LdHLD => ctl.push_actions(&[read::d, read::hl, write::ind]),
                Opcode::LdHLE => ctl.push_actions(&[read::e, read::hl, write::ind]),
                Opcode::LdHLH => ctl.push_actions(&[read::h, read::hl, write::ind]),
                Opcode::LdHLL => ctl.push_actions(&[read::l, read::hl, write::ind]),

                Opcode::LdhAC => ctl.push_actions(&[read::c, read::hram, write::a]),
                Opcode::LdhA8 => ctl.push_actions(&[read::byte, read::hram, write::a]),

                Opcode::Ldh8A => ctl.push_actions(&[read::a, read::byte, write::hram]),
                Opcode::LdhCA => ctl.push_actions(&[read::a, read::c, write::hram]),

<<<<<<< HEAD
                Opcode::CallNz => ctl.push_actions(&[
                    read::byte,
                    read::byte,
                    not_zero,
                    read::pc,
                    dec::sp,
                    read::sp,
                    write::ind,
                    dec::sp,
                    read::sp,
                    write::ind,
                    jump::jump,
                ]),

                Opcode::CallZ16 => ctl.push_actions(&[
                    read::byte,
                    read::byte,
                    zero,
                    read::pc,
                    dec::sp,
                    read::sp,
                    write::ind,
                    dec::sp,
                    read::sp,
                    write::ind,
                    jump::jump,
                ]),

                Opcode::Call16 => ctl.push_actions(&[
                    read::byte,
                    read::byte,
                    read::pc,
                    dec::sp,
                    read::sp,
                    write::ind,
                    dec::sp,
                    read::sp,
                    write::ind,
                    jump::jump,
                ]),

                Opcode::CallNc16 => ctl.push_actions(&[
                    read::byte,
                    read::byte,
                    not_carry,
                    read::pc,
                    dec::sp,
                    read::sp,
                    write::ind,
                    dec::sp,
                    read::sp,
                    write::ind,
                    jump::jump,
                ]),

                Opcode::CallC16 => ctl.push_actions(&[
                    read::byte,
                    read::byte,
                    carry,
                    read::pc,
                    dec::sp,
                    read::sp,
                    write::ind,
                    dec::sp,
                    read::sp,
                    write::ind,
                    jump::jump,
                ]),
=======
                Opcode::Daa => ctl.push_actions(&[read::a, arithmetic::daa, write::a]),
                Opcode::Rla => ctl.push_actions(&[read::a, bitwise::rl, write::a]),
>>>>>>> a4b77006

                Opcode::Nop => &mut ctl,
                Opcode::PrefixCb => ctl.push_action(fetch_cb),
                _ => todo!("unimplemented opcode {:?}", opcode),
            };
            MicrocodeFlow::Continue(CycleDigest::Consume)
        },
    )
}<|MERGE_RESOLUTION|>--- conflicted
+++ resolved
@@ -304,7 +304,6 @@
                 Opcode::Ldh8A => ctl.push_actions(&[read::a, read::byte, write::hram]),
                 Opcode::LdhCA => ctl.push_actions(&[read::a, read::c, write::hram]),
 
-<<<<<<< HEAD
                 Opcode::CallNz => ctl.push_actions(&[
                     read::byte,
                     read::byte,
@@ -373,10 +372,8 @@
                     write::ind,
                     jump::jump,
                 ]),
-=======
                 Opcode::Daa => ctl.push_actions(&[read::a, arithmetic::daa, write::a]),
                 Opcode::Rla => ctl.push_actions(&[read::a, bitwise::rl, write::a]),
->>>>>>> a4b77006
 
                 Opcode::Nop => &mut ctl,
                 Opcode::PrefixCb => ctl.push_action(fetch_cb),
