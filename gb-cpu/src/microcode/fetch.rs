--- conflicted
+++ resolved
@@ -120,10 +120,9 @@
                 Opcode::LdHL16 => ctl.push_actions(&[read::byte, read::byte, write::hl]),
                 Opcode::LdSP16 => ctl.push_actions(&[read::byte, read::byte, write::sp]),
 
-<<<<<<< HEAD
                 Opcode::LdiHLA => ctl.push_actions(&[read::a, read::hl, write::ind, inc::hl]),
                 Opcode::LdiAHL => ctl.push_actions(&[read::hl, read::ind, write::a, inc::hl]),
-=======
+
                 Opcode::LddHLA => ctl.push_actions(&[read::a, read::hl, write::ind, dec::hl]),
                 Opcode::LddAHL => ctl.push_actions(&[read::hl, read::ind, write::a, dec::hl]),
 
@@ -135,7 +134,6 @@
                 Opcode::LdH8 => ctl.push_actions(&[read::byte, write::h]),
                 Opcode::LdL8 => ctl.push_actions(&[read::byte, write::l]),
                 Opcode::LdHL8 => ctl.push_actions(&[read::byte, read::hl, write::ind]),
->>>>>>> a3a7393f
 
                 Opcode::Nop => &mut ctl,
                 Opcode::PrefixCb => ctl.push_action(fetch_cb),
