use crate::microcode::{bitwise, utils};

use super::{
    arithmetic,
    condition::{carry, not_carry, not_zero, zero},
    dec,
    fetch_cb::fetch_cb,
    inc, jump, logic,
    opcode::Opcode,
    read, write, CycleDigest, MicrocodeController, MicrocodeFlow, State,
};
use std::{cell::RefCell, convert::TryFrom, rc::Rc};

pub fn fetch(ctl: &mut MicrocodeController, state: &mut State) -> MicrocodeFlow {
    let ctl_ref = Rc::new(RefCell::new(ctl));
    let byte = state.read();
    Opcode::try_from(byte).map_or_else(
        |e| {
            ctl_ref.borrow_mut().opcode = None;
            log::warn!("invalid opcode {}", e);
            MicrocodeFlow::Break(CycleDigest::Consume)
        },
        |opcode| {
            let mut ctl = ctl_ref.borrow_mut();
            ctl.opcode = Some(opcode.into());
            match opcode {
                Opcode::Jp => ctl.push_actions(&[read::byte, read::byte, jump::jump]),
                Opcode::JpZ => ctl.push_actions(&[read::byte, read::byte, zero, jump::jump]),
                Opcode::JpNz => ctl.push_actions(&[read::byte, read::byte, not_zero, jump::jump]),
                Opcode::JpC => ctl.push_actions(&[read::byte, read::byte, carry, jump::jump]),
                Opcode::JpNc => ctl.push_actions(&[read::byte, read::byte, not_carry, jump::jump]),
                Opcode::JpHl => ctl.push_actions(&[jump::jump_hl]),

                Opcode::Jr => ctl.push_actions(&[read::byte, jump::jump_relative]),
                Opcode::JrZ => ctl.push_actions(&[read::byte, zero, jump::jump_relative]),
                Opcode::JrNz => ctl.push_actions(&[read::byte, not_zero, jump::jump_relative]),
                Opcode::JrC => ctl.push_actions(&[read::byte, carry, jump::jump_relative]),
                Opcode::JrNc => ctl.push_actions(&[read::byte, not_carry, jump::jump_relative]),

                Opcode::IncBC => ctl.push_actions(&[read::bc, inc::inc16, write::bc]),
                Opcode::IncDE => ctl.push_actions(&[read::de, inc::inc16, write::de]),
                Opcode::IncHL => ctl.push_actions(&[read::hl, inc::inc16, write::hl]),
                Opcode::IncSP => ctl.push_actions(&[read::sp, inc::inc16, write::sp]),

                Opcode::IncA => ctl.push_actions(&[read::a, inc::inc8, write::a]),
                Opcode::IncB => ctl.push_actions(&[read::b, inc::inc8, write::b]),
                Opcode::IncC => ctl.push_actions(&[read::c, inc::inc8, write::c]),
                Opcode::IncD => ctl.push_actions(&[read::d, inc::inc8, write::d]),
                Opcode::IncE => ctl.push_actions(&[read::e, inc::inc8, write::e]),
                Opcode::IncH => ctl.push_actions(&[read::h, inc::inc8, write::h]),
                Opcode::IncL => ctl.push_actions(&[read::l, inc::inc8, write::l]),
                Opcode::IncHLind => {
                    ctl.push_actions(&[read::hl, read::ind, inc::inc8, read::hl, write::ind])
                }
                Opcode::DecBC => ctl.push_actions(&[read::bc, dec::dec16, write::bc]),
                Opcode::DecDE => ctl.push_actions(&[read::de, dec::dec16, write::de]),
                Opcode::DecHL => ctl.push_actions(&[read::hl, dec::dec16, write::hl]),
                Opcode::DecSP => ctl.push_actions(&[read::sp, dec::dec16, write::sp]),

                Opcode::DecA => ctl.push_actions(&[read::a, dec::dec8, write::a]),
                Opcode::DecB => ctl.push_actions(&[read::b, dec::dec8, write::b]),
                Opcode::DecC => ctl.push_actions(&[read::c, dec::dec8, write::c]),
                Opcode::DecD => ctl.push_actions(&[read::d, dec::dec8, write::d]),
                Opcode::DecE => ctl.push_actions(&[read::e, dec::dec8, write::e]),
                Opcode::DecH => ctl.push_actions(&[read::h, dec::dec8, write::h]),
                Opcode::DecL => ctl.push_actions(&[read::l, dec::dec8, write::l]),
                Opcode::DecHLind => {
                    ctl.push_actions(&[read::hl, read::ind, dec::dec8, read::hl, write::ind])
                }
                Opcode::CpAA => ctl.push_actions(&[read::a, read::a, logic::cp]),
                Opcode::CpAB => ctl.push_actions(&[read::b, read::a, logic::cp]),
                Opcode::CpAC => ctl.push_actions(&[read::c, read::a, logic::cp]),
                Opcode::CpAD => ctl.push_actions(&[read::d, read::a, logic::cp]),
                Opcode::CpAE => ctl.push_actions(&[read::e, read::a, logic::cp]),
                Opcode::CpAH => ctl.push_actions(&[read::h, read::a, logic::cp]),
                Opcode::CpAL => ctl.push_actions(&[read::l, read::a, logic::cp]),
                Opcode::CpAHL => ctl.push_actions(&[read::hl, read::ind, read::a, logic::cp]),
                Opcode::CpA8 => ctl.push_actions(&[read::byte, read::a, logic::cp]),

                Opcode::XorAA => ctl.push_actions(&[read::a, read::a, logic::xor, write::a]),
                Opcode::XorAB => ctl.push_actions(&[read::b, read::a, logic::xor, write::a]),
                Opcode::XorAC => ctl.push_actions(&[read::c, read::a, logic::xor, write::a]),
                Opcode::XorAD => ctl.push_actions(&[read::d, read::a, logic::xor, write::a]),
                Opcode::XorAE => ctl.push_actions(&[read::e, read::a, logic::xor, write::a]),
                Opcode::XorAH => ctl.push_actions(&[read::h, read::a, logic::xor, write::a]),
                Opcode::XorAL => ctl.push_actions(&[read::l, read::a, logic::xor, write::a]),
                Opcode::XorAHL => {
                    ctl.push_actions(&[read::hl, read::ind, read::a, logic::xor, write::a])
                }
                Opcode::XorA8 => ctl.push_actions(&[read::byte, read::a, logic::xor, write::a]),

                Opcode::SubAA => ctl.push_actions(&[read::a, read::a, arithmetic::sub, write::a]),
                Opcode::SubAB => ctl.push_actions(&[read::b, read::a, arithmetic::sub, write::a]),
                Opcode::SubAC => ctl.push_actions(&[read::c, read::a, arithmetic::sub, write::a]),
                Opcode::SubAD => ctl.push_actions(&[read::d, read::a, arithmetic::sub, write::a]),
                Opcode::SubAE => ctl.push_actions(&[read::e, read::a, arithmetic::sub, write::a]),
                Opcode::SubAH => ctl.push_actions(&[read::h, read::a, arithmetic::sub, write::a]),
                Opcode::SubAL => ctl.push_actions(&[read::l, read::a, arithmetic::sub, write::a]),
                Opcode::SubAHL => {
                    ctl.push_actions(&[read::hl, read::ind, read::a, arithmetic::sub, write::a])
                }
                Opcode::SubA8 => {
                    ctl.push_actions(&[read::byte, read::a, arithmetic::sub, write::a])
                }

                Opcode::AddAA => ctl.push_actions(&[read::a, read::a, arithmetic::add, write::a]),
                Opcode::AddAB => ctl.push_actions(&[read::b, read::a, arithmetic::add, write::a]),
                Opcode::AddAC => ctl.push_actions(&[read::c, read::a, arithmetic::add, write::a]),
                Opcode::AddAD => ctl.push_actions(&[read::d, read::a, arithmetic::add, write::a]),
                Opcode::AddAE => ctl.push_actions(&[read::e, read::a, arithmetic::add, write::a]),
                Opcode::AddAH => ctl.push_actions(&[read::h, read::a, arithmetic::add, write::a]),
                Opcode::AddAL => ctl.push_actions(&[read::l, read::a, arithmetic::add, write::a]),
                Opcode::AddAHL => {
                    ctl.push_actions(&[read::hl, read::ind, read::a, arithmetic::add, write::a])
                }
                Opcode::AddA8 => {
                    ctl.push_actions(&[read::byte, read::a, arithmetic::add, write::a])
                }

                Opcode::LdBC16 => ctl.push_actions(&[read::byte, read::byte, write::bc]),
                Opcode::LdDE16 => ctl.push_actions(&[read::byte, read::byte, write::de]),
                Opcode::LdHL16 => ctl.push_actions(&[read::byte, read::byte, write::hl]),
                Opcode::LdSP16 => ctl.push_actions(&[read::byte, read::byte, write::sp]),

                Opcode::PushBc => ctl.push_actions(&[
                    utils::sleep,
                    read::bc,
                    dec::sp,
                    read::sp,
                    write::ind,
                    dec::sp,
                    read::sp,
                    write::ind,
                ]),
                Opcode::PushDe => ctl.push_actions(&[
                    utils::sleep,
                    read::de,
                    dec::sp,
                    read::sp,
                    write::ind,
                    dec::sp,
                    read::sp,
                    write::ind,
                ]),
                Opcode::PushHl => ctl.push_actions(&[
                    utils::sleep,
                    read::hl,
                    dec::sp,
                    read::sp,
                    write::ind,
                    dec::sp,
                    read::sp,
                    write::ind,
                ]),
                Opcode::PushAf => ctl.push_actions(&[
                    utils::sleep,
                    read::af,
                    dec::sp,
                    read::sp,
                    write::ind,
                    dec::sp,
                    read::sp,
                    write::ind,
                ]),

                Opcode::PopBc => ctl.push_actions(&[
                    read::sp,
                    inc::sp,
                    read::ind,
                    read::sp,
                    inc::sp,
                    read::ind,
                    write::bc,
                ]),
                Opcode::PopDe => ctl.push_actions(&[
                    read::sp,
                    inc::sp,
                    read::ind,
                    read::sp,
                    inc::sp,
                    read::ind,
                    write::de,
                ]),
                Opcode::PopHl => ctl.push_actions(&[
                    read::sp,
                    inc::sp,
                    read::ind,
                    read::sp,
                    inc::sp,
                    read::ind,
                    write::hl,
                ]),
                Opcode::PopAf => ctl.push_actions(&[
                    read::sp,
                    inc::sp,
                    read::ind,
                    read::sp,
                    inc::sp,
                    read::ind,
                    write::af,
                ]),

                Opcode::Ld16A => ctl.push_actions(&[read::a, read::byte, read::byte, write::ind]),

                Opcode::LdiHLA => ctl.push_actions(&[read::a, read::hl, write::ind, inc::hl]),
                Opcode::LdiAHL => ctl.push_actions(&[read::hl, read::ind, write::a, inc::hl]),

                Opcode::LddHLA => ctl.push_actions(&[read::a, read::hl, write::ind, dec::hl]),
                Opcode::LddAHL => ctl.push_actions(&[read::hl, read::ind, write::a, dec::hl]),

                Opcode::LdA8 => ctl.push_actions(&[read::byte, write::a]),
                Opcode::LdB8 => ctl.push_actions(&[read::byte, write::b]),
                Opcode::LdC8 => ctl.push_actions(&[read::byte, write::c]),
                Opcode::LdD8 => ctl.push_actions(&[read::byte, write::d]),
                Opcode::LdE8 => ctl.push_actions(&[read::byte, write::e]),
                Opcode::LdH8 => ctl.push_actions(&[read::byte, write::h]),
                Opcode::LdL8 => ctl.push_actions(&[read::byte, write::l]),
                Opcode::LdHL8 => ctl.push_actions(&[read::byte, read::hl, write::ind]),

                Opcode::Ld16SP => ctl.push_actions(&[
                    read::sp,
                    read::byte,
                    read::byte,
                    write::ind16,
                    utils::sleep,
                ]),
                Opcode::LdSPHL => ctl.push_actions(&[read::hl, write::sp, utils::sleep]),
                Opcode::LdA16 => ctl.push_actions(&[read::byte, read::byte, read::ind, write::a]),

                Opcode::LdAA => ctl.push_actions(&[read::a, write::a]),
                Opcode::LdAB => ctl.push_actions(&[read::b, write::a]),
                Opcode::LdAC => ctl.push_actions(&[read::c, write::a]),
                Opcode::LdAD => ctl.push_actions(&[read::d, write::a]),
                Opcode::LdAE => ctl.push_actions(&[read::e, write::a]),
                Opcode::LdAH => ctl.push_actions(&[read::h, write::a]),
                Opcode::LdAL => ctl.push_actions(&[read::l, write::a]),
                Opcode::LdAHL => ctl.push_actions(&[read::hl, read::ind, write::a]),

                Opcode::LdBA => ctl.push_actions(&[read::a, write::b]),
                Opcode::LdBB => ctl.push_actions(&[read::b, write::b]),
                Opcode::LdBC => ctl.push_actions(&[read::c, write::b]),
                Opcode::LdBD => ctl.push_actions(&[read::d, write::b]),
                Opcode::LdBE => ctl.push_actions(&[read::e, write::b]),
                Opcode::LdBH => ctl.push_actions(&[read::h, write::b]),
                Opcode::LdBL => ctl.push_actions(&[read::l, write::b]),
                Opcode::LdBHL => ctl.push_actions(&[read::hl, read::ind, write::b]),

                Opcode::LdCA => ctl.push_actions(&[read::a, write::c]),
                Opcode::LdCB => ctl.push_actions(&[read::b, write::c]),
                Opcode::LdCC => ctl.push_actions(&[read::c, write::c]),
                Opcode::LdCD => ctl.push_actions(&[read::d, write::c]),
                Opcode::LdCE => ctl.push_actions(&[read::e, write::c]),
                Opcode::LdCH => ctl.push_actions(&[read::h, write::c]),
                Opcode::LdCL => ctl.push_actions(&[read::l, write::c]),
                Opcode::LdCHL => ctl.push_actions(&[read::hl, read::ind, write::c]),

                Opcode::LdDA => ctl.push_actions(&[read::a, write::d]),
                Opcode::LdDB => ctl.push_actions(&[read::b, write::d]),
                Opcode::LdDC => ctl.push_actions(&[read::c, write::d]),
                Opcode::LdDD => ctl.push_actions(&[read::d, write::d]),
                Opcode::LdDE => ctl.push_actions(&[read::e, write::d]),
                Opcode::LdDH => ctl.push_actions(&[read::h, write::d]),
                Opcode::LdDL => ctl.push_actions(&[read::l, write::d]),
                Opcode::LdDHL => ctl.push_actions(&[read::hl, read::ind, write::d]),

                Opcode::LdEA => ctl.push_actions(&[read::a, write::e]),
                Opcode::LdEB => ctl.push_actions(&[read::b, write::e]),
                Opcode::LdEC => ctl.push_actions(&[read::c, write::e]),
                Opcode::LdED => ctl.push_actions(&[read::d, write::e]),
                Opcode::LdEE => ctl.push_actions(&[read::e, write::e]),
                Opcode::LdEH => ctl.push_actions(&[read::h, write::e]),
                Opcode::LdEL => ctl.push_actions(&[read::l, write::e]),
                Opcode::LdEHL => ctl.push_actions(&[read::hl, read::ind, write::e]),

                Opcode::LdHA => ctl.push_actions(&[read::a, write::h]),
                Opcode::LdHB => ctl.push_actions(&[read::b, write::h]),
                Opcode::LdHC => ctl.push_actions(&[read::c, write::h]),
                Opcode::LdHD => ctl.push_actions(&[read::d, write::h]),
                Opcode::LdHE => ctl.push_actions(&[read::e, write::h]),
                Opcode::LdHH => ctl.push_actions(&[read::h, write::h]),
                Opcode::LdHL => ctl.push_actions(&[read::l, write::h]),
                Opcode::LdHHL => ctl.push_actions(&[read::hl, read::ind, write::h]),

                Opcode::LdLA => ctl.push_actions(&[read::a, write::l]),
                Opcode::LdLB => ctl.push_actions(&[read::b, write::l]),
                Opcode::LdLC => ctl.push_actions(&[read::c, write::l]),
                Opcode::LdLD => ctl.push_actions(&[read::d, write::l]),
                Opcode::LdLE => ctl.push_actions(&[read::e, write::l]),
                Opcode::LdLH => ctl.push_actions(&[read::h, write::l]),
                Opcode::LdLL => ctl.push_actions(&[read::l, write::l]),
                Opcode::LdLHL => ctl.push_actions(&[read::hl, read::ind, write::l]),

                Opcode::LdHLA => ctl.push_actions(&[read::a, read::hl, write::ind]),
                Opcode::LdHLB => ctl.push_actions(&[read::b, read::hl, write::ind]),
                Opcode::LdHLC => ctl.push_actions(&[read::c, read::hl, write::ind]),
                Opcode::LdHLD => ctl.push_actions(&[read::d, read::hl, write::ind]),
                Opcode::LdHLE => ctl.push_actions(&[read::e, read::hl, write::ind]),
                Opcode::LdHLH => ctl.push_actions(&[read::h, read::hl, write::ind]),
                Opcode::LdHLL => ctl.push_actions(&[read::l, read::hl, write::ind]),

                Opcode::LdhAC => ctl.push_actions(&[read::c, read::hram, write::a]),
                Opcode::LdhA8 => ctl.push_actions(&[read::byte, read::hram, write::a]),

                Opcode::Ldh8A => ctl.push_actions(&[read::a, read::byte, write::hram]),
                Opcode::LdhCA => ctl.push_actions(&[read::a, read::c, write::hram]),

<<<<<<< HEAD
=======
                Opcode::Rla => ctl.push_actions(&[read::a, bitwise::rl, write::a]),

>>>>>>> b9df00c9
                Opcode::Nop => &mut ctl,
                Opcode::PrefixCb => ctl.push_action(fetch_cb),
                _ => todo!("unimplemented opcode {:?}", opcode),
            };
            MicrocodeFlow::Continue(CycleDigest::Consume)
        },
    )
}<|MERGE_RESOLUTION|>--- conflicted
+++ resolved
@@ -304,11 +304,8 @@
                 Opcode::Ldh8A => ctl.push_actions(&[read::a, read::byte, write::hram]),
                 Opcode::LdhCA => ctl.push_actions(&[read::a, read::c, write::hram]),
 
-<<<<<<< HEAD
-=======
                 Opcode::Rla => ctl.push_actions(&[read::a, bitwise::rl, write::a]),
 
->>>>>>> b9df00c9
                 Opcode::Nop => &mut ctl,
                 Opcode::PrefixCb => ctl.push_action(fetch_cb),
                 _ => todo!("unimplemented opcode {:?}", opcode),
