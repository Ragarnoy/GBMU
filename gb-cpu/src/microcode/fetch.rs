use crate::microcode::utils;

use super::{
    arithmetic,
    condition::{carry, not_carry, not_zero, zero},
    dec,
    fetch_cb::fetch_cb,
    inc, jump, logic,
    opcode::Opcode,
    read, write, CycleDigest, MicrocodeController, MicrocodeFlow, State,
};
use std::{cell::RefCell, convert::TryFrom, rc::Rc};

pub fn fetch(ctl: &mut MicrocodeController, state: &mut State) -> MicrocodeFlow {
    let ctl_ref = Rc::new(RefCell::new(ctl));
    let byte = state.read();
    Opcode::try_from(byte).map_or_else(
        |e| {
            ctl_ref.borrow_mut().opcode = None;
            log::warn!("invalid opcode {}", e);
            MicrocodeFlow::Break(CycleDigest::Consume)
        },
        |opcode| {
            let mut ctl = ctl_ref.borrow_mut();
            ctl.opcode = Some(opcode.into());
            match opcode {
                Opcode::Jp => ctl.push_actions(&[read::byte, read::byte, jump::jump]),
                Opcode::JpZ => ctl.push_actions(&[read::byte, read::byte, zero, jump::jump]),
                Opcode::JpNz => ctl.push_actions(&[read::byte, read::byte, not_zero, jump::jump]),
                Opcode::JpC => ctl.push_actions(&[read::byte, read::byte, carry, jump::jump]),
                Opcode::JpNc => ctl.push_actions(&[read::byte, read::byte, not_carry, jump::jump]),
                Opcode::JpHl => ctl.push_actions(&[jump::jump_hl]),

                Opcode::Jr => ctl.push_actions(&[read::byte, jump::jump_relative]),
                Opcode::JrZ => ctl.push_actions(&[read::byte, zero, jump::jump_relative]),
                Opcode::JrNz => ctl.push_actions(&[read::byte, not_zero, jump::jump_relative]),
                Opcode::JrC => ctl.push_actions(&[read::byte, carry, jump::jump_relative]),
                Opcode::JrNc => ctl.push_actions(&[read::byte, not_carry, jump::jump_relative]),

                Opcode::IncBC => ctl.push_actions(&[read::bc, inc::inc16, write::bc]),
                Opcode::IncDE => ctl.push_actions(&[read::de, inc::inc16, write::de]),
                Opcode::IncHL => ctl.push_actions(&[read::hl, inc::inc16, write::hl]),
                Opcode::IncSP => ctl.push_actions(&[read::sp, inc::inc16, write::sp]),

                Opcode::IncA => ctl.push_actions(&[read::a, inc::inc8, write::a]),
                Opcode::IncB => ctl.push_actions(&[read::b, inc::inc8, write::b]),
                Opcode::IncC => ctl.push_actions(&[read::c, inc::inc8, write::c]),
                Opcode::IncD => ctl.push_actions(&[read::d, inc::inc8, write::d]),
                Opcode::IncE => ctl.push_actions(&[read::e, inc::inc8, write::e]),
                Opcode::IncH => ctl.push_actions(&[read::h, inc::inc8, write::h]),
                Opcode::IncL => ctl.push_actions(&[read::l, inc::inc8, write::l]),
                Opcode::IncHLind => {
                    ctl.push_actions(&[read::hl, read::ind, inc::inc8, read::hl, write::ind])
                }
                Opcode::DecBC => ctl.push_actions(&[read::bc, dec::dec16, write::bc]),
                Opcode::DecDE => ctl.push_actions(&[read::de, dec::dec16, write::de]),
                Opcode::DecHL => ctl.push_actions(&[read::hl, dec::dec16, write::hl]),
                Opcode::DecSP => ctl.push_actions(&[read::sp, dec::dec16, write::sp]),

                Opcode::DecA => ctl.push_actions(&[read::a, dec::dec8, write::a]),
                Opcode::DecB => ctl.push_actions(&[read::b, dec::dec8, write::b]),
                Opcode::DecC => ctl.push_actions(&[read::c, dec::dec8, write::c]),
                Opcode::DecD => ctl.push_actions(&[read::d, dec::dec8, write::d]),
                Opcode::DecE => ctl.push_actions(&[read::e, dec::dec8, write::e]),
                Opcode::DecH => ctl.push_actions(&[read::h, dec::dec8, write::h]),
                Opcode::DecL => ctl.push_actions(&[read::l, dec::dec8, write::l]),
                Opcode::DecHLind => {
                    ctl.push_actions(&[read::hl, read::ind, dec::dec8, read::hl, write::ind])
                }
                Opcode::CpAA => ctl.push_actions(&[read::a, read::a, logic::cp]),
                Opcode::CpAB => ctl.push_actions(&[read::b, read::a, logic::cp]),
                Opcode::CpAC => ctl.push_actions(&[read::c, read::a, logic::cp]),
                Opcode::CpAD => ctl.push_actions(&[read::d, read::a, logic::cp]),
                Opcode::CpAE => ctl.push_actions(&[read::e, read::a, logic::cp]),
                Opcode::CpAH => ctl.push_actions(&[read::h, read::a, logic::cp]),
                Opcode::CpAL => ctl.push_actions(&[read::l, read::a, logic::cp]),
                Opcode::CpAHL => ctl.push_actions(&[read::hl, read::ind, read::a, logic::cp]),
                Opcode::CpA8 => ctl.push_actions(&[read::byte, read::a, logic::cp]),

                Opcode::XorAA => ctl.push_actions(&[read::a, read::a, logic::xor, write::a]),
                Opcode::XorAB => ctl.push_actions(&[read::b, read::a, logic::xor, write::a]),
                Opcode::XorAC => ctl.push_actions(&[read::c, read::a, logic::xor, write::a]),
                Opcode::XorAD => ctl.push_actions(&[read::d, read::a, logic::xor, write::a]),
                Opcode::XorAE => ctl.push_actions(&[read::e, read::a, logic::xor, write::a]),
                Opcode::XorAH => ctl.push_actions(&[read::h, read::a, logic::xor, write::a]),
                Opcode::XorAL => ctl.push_actions(&[read::l, read::a, logic::xor, write::a]),
                Opcode::XorAHL => {
                    ctl.push_actions(&[read::hl, read::ind, read::a, logic::xor, write::a])
                }
                Opcode::XorA8 => ctl.push_actions(&[read::byte, read::a, logic::xor, write::a]),

                Opcode::SubAA => ctl.push_actions(&[read::a, read::a, arithmetic::sub, write::a]),
                Opcode::SubAB => ctl.push_actions(&[read::b, read::a, arithmetic::sub, write::a]),
                Opcode::SubAC => ctl.push_actions(&[read::c, read::a, arithmetic::sub, write::a]),
                Opcode::SubAD => ctl.push_actions(&[read::d, read::a, arithmetic::sub, write::a]),
                Opcode::SubAE => ctl.push_actions(&[read::e, read::a, arithmetic::sub, write::a]),
                Opcode::SubAH => ctl.push_actions(&[read::h, read::a, arithmetic::sub, write::a]),
                Opcode::SubAL => ctl.push_actions(&[read::l, read::a, arithmetic::sub, write::a]),
                Opcode::SubAHL => {
                    ctl.push_actions(&[read::hl, read::ind, read::a, arithmetic::sub, write::a])
                }
                Opcode::SubA8 => {
                    ctl.push_actions(&[read::byte, read::a, arithmetic::sub, write::a])
                }

                Opcode::AddAA => ctl.push_actions(&[read::a, read::a, arithmetic::add, write::a]),
                Opcode::AddAB => ctl.push_actions(&[read::b, read::a, arithmetic::add, write::a]),
                Opcode::AddAC => ctl.push_actions(&[read::c, read::a, arithmetic::add, write::a]),
                Opcode::AddAD => ctl.push_actions(&[read::d, read::a, arithmetic::add, write::a]),
                Opcode::AddAE => ctl.push_actions(&[read::e, read::a, arithmetic::add, write::a]),
                Opcode::AddAH => ctl.push_actions(&[read::h, read::a, arithmetic::add, write::a]),
                Opcode::AddAL => ctl.push_actions(&[read::l, read::a, arithmetic::add, write::a]),
                Opcode::AddAHL => {
                    ctl.push_actions(&[read::hl, read::ind, read::a, arithmetic::add, write::a])
                }
                Opcode::AddA8 => {
                    ctl.push_actions(&[read::byte, read::a, arithmetic::add, write::a])
                }

                Opcode::LdBC16 => ctl.push_actions(&[read::byte, read::byte, write::bc]),
                Opcode::LdDE16 => ctl.push_actions(&[read::byte, read::byte, write::de]),
                Opcode::LdHL16 => ctl.push_actions(&[read::byte, read::byte, write::hl]),
                Opcode::LdSP16 => ctl.push_actions(&[read::byte, read::byte, write::sp]),

                Opcode::PushBc => ctl.push_actions(&[
                    utils::sleep,
                    read::bc,
                    dec::sp,
                    read::sp,
                    write::ind,
                    dec::sp,
                    read::sp,
                    write::ind,
                ]),
                Opcode::PushDe => ctl.push_actions(&[
                    utils::sleep,
                    read::de,
                    dec::sp,
                    read::sp,
                    write::ind,
                    dec::sp,
                    read::sp,
                    write::ind,
                ]),
                Opcode::PushHl => ctl.push_actions(&[
                    utils::sleep,
                    read::hl,
                    dec::sp,
                    read::sp,
                    write::ind,
                    dec::sp,
                    read::sp,
                    write::ind,
                ]),
                Opcode::PushAf => ctl.push_actions(&[
                    utils::sleep,
                    read::af,
                    dec::sp,
                    read::sp,
                    write::ind,
                    dec::sp,
                    read::sp,
                    write::ind,
                ]),

                Opcode::PopBc => ctl.push_actions(&[
                    read::sp,
                    inc::sp,
                    read::ind,
                    read::sp,
                    inc::sp,
                    read::ind,
                    write::bc,
                ]),
                Opcode::PopDe => ctl.push_actions(&[
                    read::sp,
                    inc::sp,
                    read::ind,
                    read::sp,
                    inc::sp,
                    read::ind,
                    write::de,
                ]),
                Opcode::PopHl => ctl.push_actions(&[
                    read::sp,
                    inc::sp,
                    read::ind,
                    read::sp,
                    inc::sp,
                    read::ind,
                    write::hl,
                ]),
                Opcode::PopAf => ctl.push_actions(&[
                    read::sp,
                    inc::sp,
                    read::ind,
                    read::sp,
                    inc::sp,
                    read::ind,
                    write::af,
                ]),

                Opcode::Ld16A => ctl.push_actions(&[read::a, read::byte, read::byte, write::ind]),

                Opcode::LdiHLA => ctl.push_actions(&[read::a, read::hl, write::ind, inc::hl]),
                Opcode::LdiAHL => ctl.push_actions(&[read::hl, read::ind, write::a, inc::hl]),

                Opcode::LddHLA => ctl.push_actions(&[read::a, read::hl, write::ind, dec::hl]),
                Opcode::LddAHL => ctl.push_actions(&[read::hl, read::ind, write::a, dec::hl]),

                Opcode::LdA8 => ctl.push_actions(&[read::byte, write::a]),
                Opcode::LdB8 => ctl.push_actions(&[read::byte, write::b]),
                Opcode::LdC8 => ctl.push_actions(&[read::byte, write::c]),
                Opcode::LdD8 => ctl.push_actions(&[read::byte, write::d]),
                Opcode::LdE8 => ctl.push_actions(&[read::byte, write::e]),
                Opcode::LdH8 => ctl.push_actions(&[read::byte, write::h]),
                Opcode::LdL8 => ctl.push_actions(&[read::byte, write::l]),
                Opcode::LdHL8 => ctl.push_actions(&[read::byte, read::hl, write::ind]),

                Opcode::Ld16SP => ctl.push_actions(&[
                    read::sp,
                    read::byte,
                    read::byte,
                    write::ind16,
                    utils::sleep,
                ]),
                Opcode::LdSPHL => ctl.push_actions(&[read::hl, write::sp, utils::sleep]),
                Opcode::LdA16 => ctl.push_actions(&[read::byte, read::byte, read::ind, write::a]),

<<<<<<< HEAD
                Opcode::LdAA => ctl.push_actions(&[read::a, write::a]),
                Opcode::LdAB => ctl.push_actions(&[read::b, write::a]),
                Opcode::LdAC => ctl.push_actions(&[read::c, write::a]),
                Opcode::LdAD => ctl.push_actions(&[read::d, write::a]),
                Opcode::LdAE => ctl.push_actions(&[read::e, write::a]),
                Opcode::LdAH => ctl.push_actions(&[read::h, write::a]),
                Opcode::LdAL => ctl.push_actions(&[read::l, write::a]),
                Opcode::LdAHL => ctl.push_actions(&[read::hl, read::ind, write::a]),

                Opcode::LdBA => ctl.push_actions(&[read::a, write::b]),
                Opcode::LdBB => ctl.push_actions(&[read::b, write::b]),
                Opcode::LdBC => ctl.push_actions(&[read::c, write::b]),
                Opcode::LdBD => ctl.push_actions(&[read::d, write::b]),
                Opcode::LdBE => ctl.push_actions(&[read::e, write::b]),
                Opcode::LdBH => ctl.push_actions(&[read::h, write::b]),
                Opcode::LdBL => ctl.push_actions(&[read::l, write::b]),
                Opcode::LdBHL => ctl.push_actions(&[read::hl, read::ind, write::b]),

                Opcode::LdCA => ctl.push_actions(&[read::a, write::c]),
                Opcode::LdCB => ctl.push_actions(&[read::b, write::c]),
                Opcode::LdCC => ctl.push_actions(&[read::c, write::c]),
                Opcode::LdCD => ctl.push_actions(&[read::d, write::c]),
                Opcode::LdCE => ctl.push_actions(&[read::e, write::c]),
                Opcode::LdCH => ctl.push_actions(&[read::h, write::c]),
                Opcode::LdCL => ctl.push_actions(&[read::l, write::c]),
                Opcode::LdCHL => ctl.push_actions(&[read::hl, read::ind, write::c]),

                Opcode::LdDA => ctl.push_actions(&[read::a, write::d]),
                Opcode::LdDB => ctl.push_actions(&[read::b, write::d]),
                Opcode::LdDC => ctl.push_actions(&[read::c, write::d]),
                Opcode::LdDD => ctl.push_actions(&[read::d, write::d]),
                Opcode::LdDE => ctl.push_actions(&[read::e, write::d]),
                Opcode::LdDH => ctl.push_actions(&[read::h, write::d]),
                Opcode::LdDL => ctl.push_actions(&[read::l, write::d]),
                Opcode::LdDHL => ctl.push_actions(&[read::hl, read::ind, write::d]),

                Opcode::LdEA => ctl.push_actions(&[read::a, write::e]),
                Opcode::LdEB => ctl.push_actions(&[read::b, write::e]),
                Opcode::LdEC => ctl.push_actions(&[read::c, write::e]),
                Opcode::LdED => ctl.push_actions(&[read::d, write::e]),
                Opcode::LdEE => ctl.push_actions(&[read::e, write::e]),
                Opcode::LdEH => ctl.push_actions(&[read::h, write::e]),
                Opcode::LdEL => ctl.push_actions(&[read::l, write::e]),
                Opcode::LdEHL => ctl.push_actions(&[read::hl, read::ind, write::e]),

                Opcode::LdHA => ctl.push_actions(&[read::a, write::h]),
                Opcode::LdHB => ctl.push_actions(&[read::b, write::h]),
                Opcode::LdHC => ctl.push_actions(&[read::c, write::h]),
                Opcode::LdHD => ctl.push_actions(&[read::d, write::h]),
                Opcode::LdHE => ctl.push_actions(&[read::e, write::h]),
                Opcode::LdHH => ctl.push_actions(&[read::h, write::h]),
                Opcode::LdHL => ctl.push_actions(&[read::l, write::h]),
                Opcode::LdHHL => ctl.push_actions(&[read::hl, read::ind, write::h]),

                Opcode::LdLA => ctl.push_actions(&[read::a, write::l]),
                Opcode::LdLB => ctl.push_actions(&[read::b, write::l]),
                Opcode::LdLC => ctl.push_actions(&[read::c, write::l]),
                Opcode::LdLD => ctl.push_actions(&[read::d, write::l]),
                Opcode::LdLE => ctl.push_actions(&[read::e, write::l]),
                Opcode::LdLH => ctl.push_actions(&[read::h, write::l]),
                Opcode::LdLL => ctl.push_actions(&[read::l, write::l]),
                Opcode::LdLHL => ctl.push_actions(&[read::hl, read::ind, write::l]),

                Opcode::LdHLA => ctl.push_actions(&[read::a, read::hl, write::ind]),
                Opcode::LdHLB => ctl.push_actions(&[read::b, read::hl, write::ind]),
                Opcode::LdHLC => ctl.push_actions(&[read::c, read::hl, write::ind]),
                Opcode::LdHLD => ctl.push_actions(&[read::d, read::hl, write::ind]),
                Opcode::LdHLE => ctl.push_actions(&[read::e, read::hl, write::ind]),
                Opcode::LdHLH => ctl.push_actions(&[read::h, read::hl, write::ind]),
                Opcode::LdHLL => ctl.push_actions(&[read::l, read::hl, write::ind]),
=======
                Opcode::LdhAC => ctl.push_actions(&[read::c, read::hram, write::a]),
                Opcode::LdhA8 => ctl.push_actions(&[read::byte, read::hram, write::a]),

                Opcode::Ldh8A => ctl.push_actions(&[read::a, read::byte, write::hram]),
                Opcode::LdhCA => ctl.push_actions(&[read::a, read::c, write::hram]),
>>>>>>> f8b5f3e2

                Opcode::Nop => &mut ctl,
                Opcode::PrefixCb => ctl.push_action(fetch_cb),
                _ => todo!("unimplemented opcode {:?}", opcode),
            };
            MicrocodeFlow::Continue(CycleDigest::Consume)
        },
    )
}<|MERGE_RESOLUTION|>--- conflicted
+++ resolved
@@ -227,7 +227,6 @@
                 Opcode::LdSPHL => ctl.push_actions(&[read::hl, write::sp, utils::sleep]),
                 Opcode::LdA16 => ctl.push_actions(&[read::byte, read::byte, read::ind, write::a]),
 
-<<<<<<< HEAD
                 Opcode::LdAA => ctl.push_actions(&[read::a, write::a]),
                 Opcode::LdAB => ctl.push_actions(&[read::b, write::a]),
                 Opcode::LdAC => ctl.push_actions(&[read::c, write::a]),
@@ -298,13 +297,12 @@
                 Opcode::LdHLE => ctl.push_actions(&[read::e, read::hl, write::ind]),
                 Opcode::LdHLH => ctl.push_actions(&[read::h, read::hl, write::ind]),
                 Opcode::LdHLL => ctl.push_actions(&[read::l, read::hl, write::ind]),
-=======
+
                 Opcode::LdhAC => ctl.push_actions(&[read::c, read::hram, write::a]),
                 Opcode::LdhA8 => ctl.push_actions(&[read::byte, read::hram, write::a]),
 
                 Opcode::Ldh8A => ctl.push_actions(&[read::a, read::byte, write::hram]),
                 Opcode::LdhCA => ctl.push_actions(&[read::a, read::c, write::hram]),
->>>>>>> f8b5f3e2
 
                 Opcode::Nop => &mut ctl,
                 Opcode::PrefixCb => ctl.push_action(fetch_cb),
