--- conflicted
+++ resolved
@@ -1,65 +1,4 @@
 use super::{
-<<<<<<< HEAD
-    flag::Flag,
-    ident::{self, Ident},
-    math::add_components,
-    MicrocodeController, MicrocodeFlow, State, OK_CONSUME_CYCLE, OK_PLAY_NEXT_ACTION,
-};
-use crate::interfaces::{Read8BitsReg, Write8BitsReg, WriteFlagReg};
-
-pub fn inc_hl(ctl: &mut MicrocodeController, state: &mut State) -> MicrocodeFlow {
-    let (val, flag) = add_components(ctl.pop(), 1);
-    update_inc_flag(state.regs, flag);
-    ctl.push(val);
-    OK_PLAY_NEXT_ACTION
-}
-
-fn update_inc_flag(state: &mut impl WriteFlagReg, flag: Flag) {
-    state.set_subtraction(false);
-    state.set_half_carry(flag.half_carry);
-    state.set_zero(flag.zero);
-}
-
-pub fn inc16(ctl: &mut MicrocodeController, state: &mut State) -> MicrocodeFlow {
-    if let Ident::Reg16(r16) = ctl.get_dest() {
-        use ident::Reg16;
-        match r16 {
-            Reg16::BC => state.regs.bc += 1,
-            Reg16::DE => state.regs.de += 1,
-            Reg16::HL => state.regs.hl += 1,
-            Reg16::SP => state.regs.sp += 1,
-        }
-        OK_CONSUME_CYCLE
-    } else {
-        panic!("call inc16 with something other than a reg16");
-    }
-}
-
-macro_rules! inc_reg8 {
-    ($state: expr, $setter: ident, $getter: ident) => {{
-        let (val, flag) = add_components($state.regs.$getter(), 1);
-        update_inc_flag($state.regs, flag);
-        $state.regs.$setter(val);
-    }};
-}
-
-pub fn inc8(ctl: &mut MicrocodeController, state: &mut State) -> MicrocodeFlow {
-    if let Ident::Reg8(r8) = ctl.get_dest() {
-        use ident::Reg8;
-        match r8 {
-            Reg8::A => inc_reg8!(state, set_a, a),
-            Reg8::B => inc_reg8!(state, set_b, b),
-            Reg8::C => inc_reg8!(state, set_c, c),
-            Reg8::D => inc_reg8!(state, set_d, d),
-            Reg8::E => inc_reg8!(state, set_e, e),
-            Reg8::H => inc_reg8!(state, set_h, h),
-            Reg8::L => inc_reg8!(state, set_l, l),
-        }
-        OK_PLAY_NEXT_ACTION
-    } else {
-        panic!("call inc8 with something other than a reg8");
-    }
-=======
     flag::Flag, math::add_components, MicrocodeController, MicrocodeFlow, State, OK_CONSUME_CYCLE,
     OK_PLAY_NEXT_ACTION,
 };
@@ -82,5 +21,4 @@
     state.set_subtraction(false);
     state.set_half_carry(flag.half_carry);
     state.set_zero(flag.zero);
->>>>>>> ea10aded
 }