<?xml version="1.0" encoding="UTF-8"?>
<module type="CPP_MODULE" version="4">
  <component name="NewModuleRootManager">
    <content url="file://$MODULE_DIR$">
      <sourceFolder url="file://$MODULE_DIR$/gb-dbg/src" isTestSource="false" />
      <sourceFolder url="file://$MODULE_DIR$/gb-lcd/src" isTestSource="false" />
      <sourceFolder url="file://$MODULE_DIR$/gb-ppu/src" isTestSource="false" />
      <sourceFolder url="file://$MODULE_DIR$/gb-roms/examples" isTestSource="false" />
      <sourceFolder url="file://$MODULE_DIR$/gb-roms/src" isTestSource="false" />
      <sourceFolder url="file://$MODULE_DIR$/src" isTestSource="false" />
      <sourceFolder url="file://$MODULE_DIR$/gb-cpu/src" isTestSource="false" />
      <sourceFolder url="file://$MODULE_DIR$/gb-dbg/examples" isTestSource="false" />
      <sourceFolder url="file://$MODULE_DIR$/gb-ppu/examples" isTestSource="false" />
      <sourceFolder url="file://$MODULE_DIR$/gb-bus/src" isTestSource="false" />
<<<<<<< HEAD
=======
      <sourceFolder url="file://$MODULE_DIR$/gb-clock/examples" isTestSource="false" />
      <sourceFolder url="file://$MODULE_DIR$/gb-clock/src" isTestSource="false" />
      <sourceFolder url="file://$MODULE_DIR$/gb-joypad/src" isTestSource="false" />
>>>>>>> 7aab5ae1
      <sourceFolder url="file://$MODULE_DIR$/gb-rtc/src" isTestSource="false" />
      <excludeFolder url="file://$MODULE_DIR$/target" />
    </content>
    <orderEntry type="inheritedJdk" />
    <orderEntry type="sourceFolder" forTests="false" />
  </component>
</module><|MERGE_RESOLUTION|>--- conflicted
+++ resolved
@@ -12,12 +12,9 @@
       <sourceFolder url="file://$MODULE_DIR$/gb-dbg/examples" isTestSource="false" />
       <sourceFolder url="file://$MODULE_DIR$/gb-ppu/examples" isTestSource="false" />
       <sourceFolder url="file://$MODULE_DIR$/gb-bus/src" isTestSource="false" />
-<<<<<<< HEAD
-=======
       <sourceFolder url="file://$MODULE_DIR$/gb-clock/examples" isTestSource="false" />
       <sourceFolder url="file://$MODULE_DIR$/gb-clock/src" isTestSource="false" />
       <sourceFolder url="file://$MODULE_DIR$/gb-joypad/src" isTestSource="false" />
->>>>>>> 7aab5ae1
       <sourceFolder url="file://$MODULE_DIR$/gb-rtc/src" isTestSource="false" />
       <excludeFolder url="file://$MODULE_DIR$/target" />
     </content>
