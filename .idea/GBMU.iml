--- conflicted
+++ resolved
@@ -16,17 +16,9 @@
       <sourceFolder url="file://$MODULE_DIR$/gb-clock/src" isTestSource="false" />
       <sourceFolder url="file://$MODULE_DIR$/gb-joypad/src" isTestSource="false" />
       <sourceFolder url="file://$MODULE_DIR$/gb-rtc/src" isTestSource="false" />
-<<<<<<< HEAD
-      <sourceFolder url="file://$MODULE_DIR$/examples" isTestSource="false" />
-      <sourceFolder url="file://$MODULE_DIR$/gb-cpu/examples" isTestSource="false" />
-      <sourceFolder url="file://$MODULE_DIR$/gb-cpu/tests" isTestSource="true" />
-      <sourceFolder url="file://$MODULE_DIR$/gb-lcd-wgpu/examples" isTestSource="false" />
-      <sourceFolder url="file://$MODULE_DIR$/gb-lcd-wgpu/src" isTestSource="false" />
-=======
       <sourceFolder url="file://$MODULE_DIR$/gb-cpu/examples" isTestSource="false" />
       <sourceFolder url="file://$MODULE_DIR$/gb-cpu/tests" isTestSource="true" />
       <sourceFolder url="file://$MODULE_DIR$/gb-dma/src" isTestSource="false" />
->>>>>>> 3a9b044b
       <sourceFolder url="file://$MODULE_DIR$/gb-test/src" isTestSource="false" />
       <sourceFolder url="file://$MODULE_DIR$/gb-timer/src" isTestSource="false" />
       <excludeFolder url="file://$MODULE_DIR$/target" />
